from dataclasses import asdict, dataclass
from typing import Union
from uuid import UUID

from flask import Response as FlaskResponse
from flask import redirect, url_for

from arbeitszeit.use_cases.create_plan_draft import CreatePlanDraft
from arbeitszeit.use_cases.get_draft_summary import GetDraftSummary
from arbeitszeit.use_cases.get_plan_summary_company import GetPlanSummaryCompany
from arbeitszeit_flask.forms import CreateDraftForm
from arbeitszeit_flask.template import UserTemplateRenderer
from arbeitszeit_flask.types import Response
from arbeitszeit_flask.views.http_404_view import Http404View
from arbeitszeit_web.create_draft import (
    CreateDraftController,
    GetPrefilledDraftDataPresenter,
)
from arbeitszeit_web.notification import Notifier
from arbeitszeit_web.request import Request
from arbeitszeit_web.session import Session
from arbeitszeit_web.translator import Translator


@dataclass
class CreateDraftView:
    request: Request
    session: Session
    notifier: Notifier
    translator: Translator
    prefilled_data_controller: CreateDraftController
    get_plan_summary_company: GetPlanSummaryCompany
    create_draft: CreatePlanDraft
    get_draft_summary: GetDraftSummary
    create_draft_presenter: GetPrefilledDraftDataPresenter
    template_renderer: UserTemplateRenderer
    http_404_view: Http404View

    def respond_to_post(self, form: CreateDraftForm) -> Response:
        """either cancel plan creation, save draft or file draft."""

        user_action = self.request.get_form("action")
        if user_action == "save_draft":
            self._create_draft(form)
            self.notifier.display_info(
                self.translator.gettext("Draft successfully saved.")
            )
            return redirect(url_for("main_company.draft_list"))
        elif user_action == "file_draft":
            draft_id = self._create_draft(form)
            return redirect(
                url_for(
                    "main_company.self_approve_plan",
                    draft_uuid=draft_id,
                )
            )
        else:
            self.notifier.display_info(
                self.translator.gettext("Plan creation has been canceled.")
            )
            return redirect(url_for("main_company.my_plans"))

    def _create_draft(self, form: CreateDraftForm) -> Union[Response, UUID]:
        use_case_request = self.prefilled_data_controller.import_form_data(form)
        response = self.create_draft(use_case_request)
        if response.is_rejected:
            return self.http_404_view.get_response()
        assert response.draft_id
        return response.draft_id

    def respond_to_get(self) -> Response:
        """
        show user input form for plan draft.
        prefilled data comes from exired plan or saved draft if available in request arguments.
        """
        query_string = self.request.query_string()
        if expired_plan_id := query_string.get("expired_plan_id"):
            # use expired plan to prefill data
            planner = self.session.get_current_user()
            assert expired_plan_id is not None
            assert planner is not None
            response = self.get_plan_summary_company(UUID(expired_plan_id), planner)
            if isinstance(response, GetPlanSummaryCompany.Success):
                view_model = self.create_draft_presenter.show_prefilled_draft_data(
                    response.plan_summary
                )
                form = CreateDraftForm(data=asdict(view_model.prefilled_draft_data))
            else:
                return self.http_404_view.get_response()

<<<<<<< HEAD
        elif saved_draft_id := query_string.get("saved_draft_id"):
            # use saved draft to prefill data
            assert saved_draft_id
            saved_draft_uuid: UUID = UUID(saved_draft_id)

            draft_summary = self.get_draft_summary(saved_draft_uuid)
            if isinstance(draft_summary, DraftSummarySuccess):
                view_model = self.create_draft_presenter.show_prefilled_draft_data(
                    draft_summary
                )
                form = CreateDraftForm(data=asdict(view_model.prefilled_draft_data))
            else:
                return self.http_404_view.get_response()

=======
>>>>>>> 8a63ab8e
        else:
            form = CreateDraftForm()

        return FlaskResponse(
            self.template_renderer.render_template(
                "company/create_draft.html",
                context=dict(
                    form=form,
                    view_model=dict(
                        self_approve_plan="",
                        save_draft_url="",
                        cancel_url="",
                    ),
                ),
            )
        )<|MERGE_RESOLUTION|>--- conflicted
+++ resolved
@@ -88,23 +88,6 @@
             else:
                 return self.http_404_view.get_response()
 
-<<<<<<< HEAD
-        elif saved_draft_id := query_string.get("saved_draft_id"):
-            # use saved draft to prefill data
-            assert saved_draft_id
-            saved_draft_uuid: UUID = UUID(saved_draft_id)
-
-            draft_summary = self.get_draft_summary(saved_draft_uuid)
-            if isinstance(draft_summary, DraftSummarySuccess):
-                view_model = self.create_draft_presenter.show_prefilled_draft_data(
-                    draft_summary
-                )
-                form = CreateDraftForm(data=asdict(view_model.prefilled_draft_data))
-            else:
-                return self.http_404_view.get_response()
-
-=======
->>>>>>> 8a63ab8e
         else:
             form = CreateDraftForm()
 

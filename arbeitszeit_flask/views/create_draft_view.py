--- conflicted
+++ resolved
@@ -68,36 +68,11 @@
         show user input form for plan draft.
         prefilled data comes from exired plan or saved draft if available in request arguments.
         """
-<<<<<<< HEAD
-        form = CreateDraftForm()
-=======
-        query_string = self.request.query_string()
-        if expired_plan_id := query_string.get("expired_plan_id"):
-            # use expired plan to prefill data
-            planner = self.session.get_current_user()
-            assert expired_plan_id is not None
-            assert planner is not None
-            response = self.get_plan_summary_company.get_plan_summary_for_company(
-                UUID(expired_plan_id), planner
-            )
-            plan_summary = response.plan_summary
-            if plan_summary is None:
-                return self.http_404_view.get_response()
-            else:
-                view_model = self.create_draft_presenter.show_prefilled_draft_data(
-                    plan_summary
-                )
-                form = CreateDraftForm(data=asdict(view_model.prefilled_draft_data))
-
-        else:
-            form = CreateDraftForm()
-
->>>>>>> a1deacb1
         return FlaskResponse(
             self.template_renderer.render_template(
                 "company/create_draft.html",
                 context=dict(
-                    form=form,
+                    form=CreateDraftForm(),
                     view_model=dict(
                         self_approve_plan="",
                         save_draft_url="",

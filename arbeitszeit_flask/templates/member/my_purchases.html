--- conflicted
+++ resolved
@@ -39,13 +39,8 @@
           <td>{{ purchase.product_name }}</td>
           <td>{{ purchase.product_description }}</td>
           <td>{{ purchase.price_per_unit }}</td>
-<<<<<<< HEAD
           <th>{{ purchase.amount }}</th>
           <th>{{ purchase.price_total }} </th>
-=======
-          <th>{{ purchase.purchase_amount }}</th>
-          <th>{{ purchase.price_total }}</th>
->>>>>>> e6b64061
         </tr>
         {% endfor %}
         {% else %}

{% macro company_summary(view_model) %}

<div class="columns is-centered">
    <div class="column is-two-thirds">
        <div class="has-text-centered">
            <h1 class="title">
                {{ gettext("Company overview") }}
            </h1>
        </div>
        <div class="section">
            <div class="columns is-centered">
                <div class="column is-two-thirds">
                    <div class="table-container">
                        <table class="table is-fullwidth">
                            <tbody>
                                <tr>
                                    <td class="has-text-left has-text-weight-semibold">{{ gettext("ID") }}</td>
                                    <td class="has-text-left">{{ view_model.id }}</td>
                                </tr>
                                <tr>
                                    <td class="has-text-left has-text-weight-semibold">{{ gettext("Name") }}</td>
                                    <td class="has-text-left">{{ view_model.name }}</td>
                                </tr>
                                <tr>
                                    <td class="has-text-left has-text-weight-semibold">{{ gettext("Email") }}</td>
                                    <td class="has-text-left">{{ view_model.email }}</td>
                                </tr>
                                <tr>
                                    <td class="has-text-left has-text-weight-semibold">{{ gettext("Registered since") }}
                                    </td>
                                    <td class="has-text-left">{{ view_model.registered_on |
                                        format_datetime(zone='Europe/Berlin',
                                        fmt='%d.%m.%Y') }}</td>
                                </tr>
                            </tbody>
                        </table>
                    </div>

                </div>
            </div>

        </div>
        <div class="section box">
            <div class="has-text-centered">
                <h1 class="title is-4">
                    {{ gettext("Metrics") }}
                </h1>
            </div>
            <br>
<<<<<<< HEAD
            <div class="table-container">
                <table class="table is-fullwidth">
                    <tbody>
                        <tr>
                            <td class="has-text-left has-text-weight-semibold">{{ gettext("ID") }}</td>
                            <td class="has-text-left">{{ view_model.id }}</td>
                        </tr>
                        <tr>
                            <td class="has-text-left has-text-weight-semibold">{{ gettext("Name") }}</td>
                            <td class="has-text-left">{{ view_model.name }}</td>
                        </tr>
                        <tr>
                            <td class="has-text-left has-text-weight-semibold">{{ gettext("Email") }}</td>
                            <td class="has-text-left">{{ view_model.email }}</td>
                        </tr>
                        <tr>
                            <td class="has-text-left has-text-weight-semibold">{{ gettext("Registered since") }}</td>
                            <td class="has-text-left">{{ view_model.registered_on }}</td>
                        </tr>
                    </tbody>
                </table>
=======
            <div class="columns is-centered">
                <div class="column is-two-thirds">
                    <div class="table-container">
                        <table class="table is-fullwidth has-text-left">
                            <thead class="has-text-centered">
                                <tr>
                                    <th></th>
                                    <th><span class="icon"><i
                                                class="fas fa-industry"></i></span><br>{{ gettext("Account p") }}
                                    </th>
                                    <th><span class="icon"><i
                                                class="fas fa-oil-can"></i></span><br>{{ gettext("Account r") }}
                                    </th>
                                    <th><span class="icon"><i
                                                class="fas fa-users"></i></span><br>{{ gettext("Account a") }}
                                    </th>
                                    <th><span class="icon"><i class="fas fa-exchange-alt"></i></span>
                                        <br>{{ gettext("Account prd") }}
                                    </th>
                                </tr>
                            </thead>
                            <tbody>
                                <tr>
                                    <td>{{ gettext("Expectations") }}</td>
                                    {% for exp in view_model.expectations %}
                                    <td><span class="tag is-medium">{{ exp }}</span></td>
                                    {% endfor %}
                                </tr>
                                <tr>
                                    <td>{{ gettext("Balances") }}</td>
                                    {% for bal in view_model.account_balances %}
                                    <td><span class="tag is-medium">{{ bal }}</span></td>
                                    {% endfor %}
                                </tr>
                                <tr>
                                    <td class="has-text-weight-semibold">{{ gettext("Deviation (&percnt;)") }}</td>
                                    {% for dev_rel in view_model.deviations_relative %}
                                    <td><span
                                            class="tag is-light is-medium {{ 'is-danger' if dev_rel.is_critical else 'is-primary'  }}">{{
                                            dev_rel.percentage }}</span></td>
                                    {% endfor %}
                                </tr>
                            </tbody>
                        </table>
                    </div>
                </div>
>>>>>>> a98424c0
            </div>
        </div>
        <div class="section box has-text-centered">
            <div>
                <h1 class="title is-4">
                    {{ gettext("Suppliers") }}
                </h1>
            </div>
            <br>
            <div>
                {% if view_model.show_suppliers %}
                {% for supplier in view_model.suppliers_ordered_by_volume %}
                <p><a href="{{ supplier.company_url }}"> {{ supplier.company_name }}</a> -
                    {{ supplier.volume_of_sales }}</p>
                {% endfor %}
                {% else %}
                <p>
                    {{ gettext("This company has no suppliers.") }}
                </p>
                {% endif %}
            </div>
        </div>
        <div class="section box">
            <div class="has-text-centered">
                <h1 class="title is-4">
                    {{ gettext("Plans") }}
                </h1>
            </div>
            <br>
            <div class="table-container">
                <table class="table has-text-left">
                    <thead>
                        <tr>
                            <th></th>
                            <th>{{ gettext("Status") }}</th>
                            <th>{{ gettext("Planned sales") }}</th>
                            <th>{{ gettext("Sales deviation") }}</th>
                            <th>{{ gettext("Sales deviation (&percnt;)") }}</th>
                        </tr>
                    </thead>
                    <tbody>
                        {% for plan in view_model.plan_details %}
                        <tr>
                            <td><a href="{{ plan.url }}">{{ plan.name }}</a></td>
                            <td>{{ plan.status }}</td>
                            <td> <span class="tag is-medium">{{ plan.sales_volume }}</span></td>
                            <td><span class="tag is-medium">{{ plan.sales_balance }}</span></td>
                            <td>
                                <span
                                    class="tag is-light is-medium {{ 'is-danger' if plan.deviation_relative.is_critical else 'is-primary'  }}">{{
                                    plan.deviation_relative.percentage }}</span>
                            </td>
                        </tr>
                        {% endfor %}
                    </tbody>
                </table>
            </div>
        </div>
    </div>
</div>
{% endmacro %}<|MERGE_RESOLUTION|>--- conflicted
+++ resolved
@@ -28,9 +28,7 @@
                                 <tr>
                                     <td class="has-text-left has-text-weight-semibold">{{ gettext("Registered since") }}
                                     </td>
-                                    <td class="has-text-left">{{ view_model.registered_on |
-                                        format_datetime(zone='Europe/Berlin',
-                                        fmt='%d.%m.%Y') }}</td>
+                                    <td class="has-text-left">{{ view_model.registered_on }}</td>
                                 </tr>
                             </tbody>
                         </table>
@@ -47,29 +45,6 @@
                 </h1>
             </div>
             <br>
-<<<<<<< HEAD
-            <div class="table-container">
-                <table class="table is-fullwidth">
-                    <tbody>
-                        <tr>
-                            <td class="has-text-left has-text-weight-semibold">{{ gettext("ID") }}</td>
-                            <td class="has-text-left">{{ view_model.id }}</td>
-                        </tr>
-                        <tr>
-                            <td class="has-text-left has-text-weight-semibold">{{ gettext("Name") }}</td>
-                            <td class="has-text-left">{{ view_model.name }}</td>
-                        </tr>
-                        <tr>
-                            <td class="has-text-left has-text-weight-semibold">{{ gettext("Email") }}</td>
-                            <td class="has-text-left">{{ view_model.email }}</td>
-                        </tr>
-                        <tr>
-                            <td class="has-text-left has-text-weight-semibold">{{ gettext("Registered since") }}</td>
-                            <td class="has-text-left">{{ view_model.registered_on }}</td>
-                        </tr>
-                    </tbody>
-                </table>
-=======
             <div class="columns is-centered">
                 <div class="column is-two-thirds">
                     <div class="table-container">
@@ -116,7 +91,6 @@
                         </table>
                     </div>
                 </div>
->>>>>>> a98424c0
             </div>
         </div>
         <div class="section box has-text-centered">

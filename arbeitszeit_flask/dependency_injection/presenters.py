--- conflicted
+++ resolved
@@ -464,17 +464,12 @@
         self,
         plan_index: PlanSummaryUrlIndex,
         translator: Translator,
-<<<<<<< HEAD
         company_index: CompanySummaryUrlIndex,
-    ) -> GetCompanySummarySuccessPresenter:
-        return GetCompanySummarySuccessPresenter(plan_index, translator, company_index)
-=======
         control_thresholds: ControlThresholdsFlask,
     ) -> GetCompanySummarySuccessPresenter:
         return GetCompanySummarySuccessPresenter(
-            plan_index, translator, control_thresholds
-        )
->>>>>>> 5dd7bef3
+            plan_index, translator, company_index, control_thresholds
+        )
 
     @provider
     def provide_invite_worker_to_company_presenter(

--- conflicted
+++ resolved
@@ -493,7 +493,6 @@
         return MemberPurchasesPresenter(datetime_service=datetime_service)
 
     @provider
-<<<<<<< HEAD
     def provide_file_plan_with_accounting_presenter(
         self,
         plan_summary_url_index: PlanSummaryUrlIndex,
@@ -504,11 +503,12 @@
             plan_summary_url_index=plan_summary_url_index,
             notifier=notifier,
             translator=translator,
-=======
+        )
+
+    @provider
     def provide_list_drafts_presenter(
         self, draft_url_index: GeneralUrlIndex
     ) -> ListDraftsPresenter:
         return ListDraftsPresenter(
             draft_url_index=draft_url_index,
->>>>>>> d4d50fe9
         )
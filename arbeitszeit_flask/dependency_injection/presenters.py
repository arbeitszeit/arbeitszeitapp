--- conflicted
+++ resolved
@@ -18,6 +18,7 @@
 from arbeitszeit_web.get_plan_summary_company import (
     GetPlanSummaryCompanySuccessPresenter,
 )
+from arbeitszeit_web.get_plan_summary_member import GetPlanSummarySuccessPresenter
 from arbeitszeit_web.get_statistics import GetStatisticsPresenter
 from arbeitszeit_web.invite_worker_to_company import InviteWorkerToCompanyPresenter
 from arbeitszeit_web.language_service import LanguageService
@@ -299,68 +300,6 @@
             email_configuration=email_configuration,
             translator=translator,
         )
-
-    @provider
-<<<<<<< HEAD
-    def provide_query_companies_presenter(
-        self,
-        notifier: Notifier,
-        company_url_index: CompanySummaryUrlIndex,
-        translator: Translator,
-    ) -> QueryCompaniesPresenter:
-        return QueryCompaniesPresenter(
-            user_notifier=notifier,
-            company_url_index=company_url_index,
-            translator=translator,
-        )
-
-    @provider
-    def provide_list_all_cooperations_presenter(
-        self, coop_index: CoopSummaryUrlIndex
-    ) -> ListAllCooperationsPresenter:
-        return ListAllCooperationsPresenter(coop_index)
-
-    @provider
-    def provide_show_my_cooperations_presenter(
-        self, coop_index: CoopSummaryUrlIndex, translator: Translator
-    ) -> ShowMyCooperationsPresenter:
-        return ShowMyCooperationsPresenter(coop_index, translator=translator)
-
-    @provider
-    def provide_show_my_plans_presenter(
-        self,
-        plan_index: PlanSummaryUrlIndex,
-        renew_plan_index: RenewPlanUrlIndex,
-        hide_plan_index: HidePlanUrlIndex,
-        translator: Translator,
-        datetime_service: DatetimeService,
-    ) -> ShowMyPlansPresenter:
-        return ShowMyPlansPresenter(
-            plan_index, renew_plan_index, hide_plan_index, translator, datetime_service
-        )
-
-    @provider
-    def provide_query_plans_presenter(
-        self,
-        plan_index: PlanSummaryUrlIndex,
-        company_index: CompanySummaryUrlIndex,
-        notifier: Notifier,
-        trans: Translator,
-    ) -> QueryPlansPresenter:
-        return QueryPlansPresenter(
-            plan_url_index=plan_index,
-            company_url_index=company_index,
-            user_notifier=notifier,
-            trans=trans,
-        )
-=======
-    def provide_get_plan_summary_success_presenter(
-        self,
-        trans: Translator,
-        plan_summary_service: PlanSummaryFormatter,
-    ) -> GetPlanSummarySuccessPresenter:
-        return GetPlanSummarySuccessPresenter(trans, plan_summary_service)
->>>>>>> bd108676
 
     @provider
     def provide_get_plan_summary_company_success_presenter(

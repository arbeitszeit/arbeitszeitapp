from functools import wraps
from typing import List, Optional

from flask_sqlalchemy import SQLAlchemy
from injector import (
    Binder,
    CallableProvider,
    ClassProvider,
    Injector,
    InstanceProvider,
    Module,
    inject,
    provider,
    singleton,
)

from arbeitszeit import entities
from arbeitszeit import repositories as interfaces
from arbeitszeit.control_thresholds import ControlThresholds
from arbeitszeit.datetime_service import DatetimeService
from arbeitszeit.token import InvitationTokenValidator, TokenDeliverer, TokenService
from arbeitszeit.use_cases import GetCompanySummary
from arbeitszeit.use_cases.list_available_languages import ListAvailableLanguagesUseCase
from arbeitszeit.use_cases.log_in_company import LogInCompanyUseCase
from arbeitszeit.use_cases.log_in_member import LogInMemberUseCase
from arbeitszeit.use_cases.show_my_accounts import ShowMyAccounts
from arbeitszeit_flask.contol_thresholds import ControlThresholdsFlask
from arbeitszeit_flask.database import get_social_accounting
from arbeitszeit_flask.database.repositories import (
    AccountantRepository,
    AccountOwnerRepository,
    AccountRepository,
    CompanyRepository,
    CompanyWorkerRepository,
    CooperationRepository,
    MemberRepository,
    PlanCooperationRepository,
    PlanDraftRepository,
    PlanRepository,
    PurchaseRepository,
    TransactionRepository,
    UserAddressBookImpl,
    WorkerInviteRepository,
)
from arbeitszeit_flask.datetime import RealtimeDatetimeService
from arbeitszeit_flask.extensions import db
from arbeitszeit_flask.flask_colors import FlaskColors
from arbeitszeit_flask.flask_plotter import FlaskPlotter
from arbeitszeit_flask.flask_request import FlaskRequest
from arbeitszeit_flask.flask_session import FlaskSession
from arbeitszeit_flask.language_repository import LanguageRepositoryImpl
from arbeitszeit_flask.mail_service import (
    FlaskEmailConfiguration,
    FlaskTokenDeliverer,
    MailService,
    get_mail_service,
)
from arbeitszeit_flask.notifications import FlaskFlashNotifier
from arbeitszeit_flask.template import (
    AnonymousUserTemplateRenderer,
    CompanyTemplateIndex,
    FlaskTemplateRenderer,
    MemberRegistrationEmailTemplateImpl,
    MemberTemplateIndex,
    TemplateIndex,
    TemplateRenderer,
    UserTemplateRenderer,
)
from arbeitszeit_flask.token import FlaskTokenService
from arbeitszeit_flask.translator import FlaskTranslator
from arbeitszeit_flask.url_index import (
    CompanyUrlIndex,
    FlaskPlotsUrlIndex,
    MemberUrlIndex,
)
from arbeitszeit_flask.views import Http404View
from arbeitszeit_web.answer_company_work_invite import AnswerCompanyWorkInviteController
from arbeitszeit_web.colors import Colors
from arbeitszeit_web.controllers.end_cooperation_controller import (
    EndCooperationController,
)
from arbeitszeit_web.controllers.list_workers_controller import ListWorkersController
from arbeitszeit_web.controllers.pay_means_of_production_controller import (
    PayMeansOfProductionController,
)
from arbeitszeit_web.controllers.send_work_certificates_to_worker_controller import (
    SendWorkCertificatesToWorkerController,
)
from arbeitszeit_web.controllers.show_company_work_invite_details_controller import (
    ShowCompanyWorkInviteDetailsController,
)
from arbeitszeit_web.controllers.show_my_accounts_controller import (
    ShowMyAccountsController,
)
from arbeitszeit_web.email import EmailConfiguration, UserAddressBook
from arbeitszeit_web.formatters.plan_summary_formatter import PlanSummaryFormatter
from arbeitszeit_web.get_prefilled_draft_data import PrefilledDraftDataController
from arbeitszeit_web.invite_worker_to_company import InviteWorkerToCompanyController
from arbeitszeit_web.language_service import LanguageService
from arbeitszeit_web.notification import Notifier
from arbeitszeit_web.plotter import Plotter
from arbeitszeit_web.presenters.list_available_languages_presenter import (
    ListAvailableLanguagesPresenter,
)
from arbeitszeit_web.presenters.registration_email_presenter import (
    RegistrationEmailTemplate,
)
from arbeitszeit_web.presenters.send_confirmation_email_presenter import (
    SendConfirmationEmailPresenter,
)
from arbeitszeit_web.request_cooperation import RequestCooperationController
from arbeitszeit_web.session import Session
from arbeitszeit_web.translator import Translator
from arbeitszeit_web.url_index import (
    AnswerCompanyWorkInviteUrlIndex,
    CompanySummaryUrlIndex,
    ConfirmationUrlIndex,
    CoopSummaryUrlIndex,
    EndCoopUrlIndex,
    HidePlanUrlIndex,
    InviteUrlIndex,
    PlanSummaryUrlIndex,
    PlotsUrlIndex,
    RenewPlanUrlIndex,
    RequestCoopUrlIndex,
    TogglePlanAvailabilityUrlIndex,
)

from .presenters import CompanyPresenterModule, MemberPresenterModule, PresenterModule
from .views import ViewsModule

__all__ = [
    "ViewsModule",
]


class MemberModule(MemberPresenterModule):
    @provider
    def provide_confirmation_url_index(
        self, member_index: MemberUrlIndex
    ) -> ConfirmationUrlIndex:
        return member_index

    @provider
    def provide_plan_summary_url_index(
        self, member_index: MemberUrlIndex
    ) -> PlanSummaryUrlIndex:
        return member_index

    @provider
    def provide_coop_summary_url_index(
        self, member_index: MemberUrlIndex
    ) -> CoopSummaryUrlIndex:
        return member_index

    @provider
    def provide_request_coop_url_index(
        self, member_index: MemberUrlIndex
    ) -> RequestCoopUrlIndex:
        return member_index

    @provider
    def provide_end_coop_url_index(
        self, member_index: MemberUrlIndex
    ) -> EndCoopUrlIndex:
        return member_index

    @provider
    def provide_company_url_index(
        self, member_index: MemberUrlIndex
    ) -> CompanySummaryUrlIndex:
        return member_index

    @provider
    def provide_template_index(self) -> TemplateIndex:
        return MemberTemplateIndex()

    @provider
    def provide_invite_url_index(self, index: MemberUrlIndex) -> InviteUrlIndex:
        return index

    @provider
    def provide_answer_company_work_invite_url_index(
        self, url_index: MemberUrlIndex
    ) -> AnswerCompanyWorkInviteUrlIndex:
        return url_index


class CompanyModule(CompanyPresenterModule):
    @provider
    def provide_confirmation_url_index(
        self, company_index: CompanyUrlIndex
    ) -> ConfirmationUrlIndex:
        return company_index

    @provider
    def provide_plan_summary_url_index(
        self, company_index: CompanyUrlIndex
    ) -> PlanSummaryUrlIndex:
        return company_index

    @provider
    def provide_coop_summary_url_index(
        self, company_index: CompanyUrlIndex
    ) -> CoopSummaryUrlIndex:
        return company_index

    @provider
    def provide_toggle_plan_availability_url_index(
        self, company_index: CompanyUrlIndex
    ) -> TogglePlanAvailabilityUrlIndex:
        return company_index

    @provider
    def provide_renew_plan_url_index(
        self, company_index: CompanyUrlIndex
    ) -> RenewPlanUrlIndex:
        return company_index

    @provider
    def provide_hide_plan_url_index(
        self, company_index: CompanyUrlIndex
    ) -> HidePlanUrlIndex:
        return company_index

    @provider
    def provide_request_coop_url_index(
        self, company_index: CompanyUrlIndex
    ) -> RequestCoopUrlIndex:
        return company_index

    @provider
    def provide_end_coop_url_index(
        self, company_index: CompanyUrlIndex
    ) -> EndCoopUrlIndex:
        return company_index

    @provider
    def provide_company_url_index(
        self, company_index: CompanyUrlIndex
    ) -> CompanySummaryUrlIndex:
        return company_index

    @provider
    def provide_template_index(self) -> TemplateIndex:
        return CompanyTemplateIndex()

    @provider
    def provide_end_cooperation_controller(
        self, session: FlaskSession, request: FlaskRequest
    ) -> EndCooperationController:
        return EndCooperationController(session, request)

    @provider
    def provide_send_work_certificates_to_worker_controller(
        self, session: FlaskSession, request: FlaskRequest
    ) -> SendWorkCertificatesToWorkerController:
        return SendWorkCertificatesToWorkerController(session, request)

    @provider
    def provide_pay_means_of_production_controller(
        self, session: FlaskSession, request: FlaskRequest
    ) -> PayMeansOfProductionController:
        return PayMeansOfProductionController(session, request)

    @provider
    def provide_invite_url_index(self, index: CompanyUrlIndex) -> InviteUrlIndex:
        return index

    @provider
    def provide_answer_company_work_invite_url_index(
        self, url_index: CompanyUrlIndex
    ) -> AnswerCompanyWorkInviteUrlIndex:
        return url_index

    @provider
    def provide_prefilled_draft_data_controller(
        self, session: Session
    ) -> PrefilledDraftDataController:
        return PrefilledDraftDataController(session=session)


class FlaskModule(PresenterModule):
    @provider
    def provide_invitation_token_validator(
        self, validator: FlaskTokenService
    ) -> InvitationTokenValidator:
        return validator

    @provider
    def provide_flask_session(
        self,
        member_repository: MemberRepository,
        company_repository: CompanyRepository,
        accountant_repository: AccountantRepository,
    ) -> FlaskSession:
        return FlaskSession(
            member_repository, company_repository, accountant_repository
        )

    @provider
    def provide_plots_url_index(
        self, flask_plots_url_index: FlaskPlotsUrlIndex
    ) -> PlotsUrlIndex:
        return flask_plots_url_index

    @provider
    def provide_member_registration_email_template(
        self,
    ) -> RegistrationEmailTemplate:
        return MemberRegistrationEmailTemplateImpl()

    @provider
    def provide_get_company_summary(
        self,
        company_repository: interfaces.CompanyRepository,
        plan_repository: interfaces.PlanRepository,
        account_repository: interfaces.AccountRepository,
        transaction_repository: interfaces.TransactionRepository,
        social_accounting: entities.SocialAccounting,
        purchase_repository: interfaces.PurchaseRepository,
    ) -> GetCompanySummary:
        return GetCompanySummary(
            company_repository,
            plan_repository,
            account_repository,
            transaction_repository,
            social_accounting,
            purchase_repository,
        )

    @provider
    def provide_language_repository(
        self, language_repository: LanguageRepositoryImpl
    ) -> interfaces.LanguageRepository:
        return language_repository

    @provider
    def provide_language_service(
        self, language_repository_impl: LanguageRepositoryImpl
    ) -> LanguageService:
        return language_repository_impl

    @provider
    def provide_list_workers_controller(
        self, session: Session
    ) -> ListWorkersController:
        return ListWorkersController(session=session)

    @provider
    def provide_show_company_work_invite_details_controller(
        self,
        session: Session,
    ) -> ShowCompanyWorkInviteDetailsController:
        return ShowCompanyWorkInviteDetailsController(
            session=session,
        )

    @provider
    def provide_answer_company_work_invite_controller(
        self, session: Session
    ) -> AnswerCompanyWorkInviteController:
        return AnswerCompanyWorkInviteController(session)

    @provider
    def provide_email_configuration(self) -> EmailConfiguration:
        return FlaskEmailConfiguration()

    @provider
    def provide_token_deliverer(
        self, mail_service: MailService, presenter: SendConfirmationEmailPresenter
    ) -> TokenDeliverer:
        return FlaskTokenDeliverer(mail_service=mail_service, presenter=presenter)

    @provider
    def provide_http_404_view(
        self, template_renderer: TemplateRenderer, template_index: TemplateIndex
    ) -> Http404View:
        return Http404View(
            template_index=template_index, template_renderer=template_renderer
        )

    @provider
    def provide_plan_summary_service(
        self,
        coop_url_index: CoopSummaryUrlIndex,
        company_url_index: CompanySummaryUrlIndex,
        translator: Translator,
        datetime_service: RealtimeDatetimeService,
    ) -> PlanSummaryFormatter:
        return PlanSummaryFormatter(
            coop_url_index, company_url_index, translator, datetime_service
        )

    @provider
<<<<<<< HEAD
    def provide_get_coop_summary_success_presenter(
        self, plan_index: PlanSummaryUrlIndex, end_coop_index: EndCoopUrlIndex
    ) -> GetCoopSummarySuccessPresenter:
        return GetCoopSummarySuccessPresenter(plan_index, end_coop_index)

    @provider
    def provide_get_company_summary_success_presenter(
        self,
        plan_index: PlanSummaryUrlIndex,
        translator: Translator,
        company_index: CompanySummaryUrlIndex,
    ) -> GetCompanySummarySuccessPresenter:
        return GetCompanySummarySuccessPresenter(plan_index, translator, company_index)

    @provider
=======
>>>>>>> ea57a48f
    def provide_transaction_repository(
        self, instance: TransactionRepository
    ) -> interfaces.TransactionRepository:
        return instance

    @provider
    def provide_accountant_repository(
        self, instance: AccountantRepository
    ) -> interfaces.AccountantRepository:
        return instance

    @provider
    def provide_template_renderer(self) -> TemplateRenderer:
        return FlaskTemplateRenderer()

    @provider
    def provide_invite_worker_to_company_controller(
        self, session: Session
    ) -> InviteWorkerToCompanyController:
        return InviteWorkerToCompanyController(session)

    @provider
    def provide_user_template_renderer(
        self, flask_template_renderer: FlaskTemplateRenderer
    ) -> UserTemplateRenderer:
        return UserTemplateRenderer(flask_template_renderer)

    @provider
    def provide_anonymous_user_template_renderer(
        self,
        inner_renderer: TemplateRenderer,
        list_languages_user_case: ListAvailableLanguagesUseCase,
        list_languages_presenter: ListAvailableLanguagesPresenter,
    ) -> AnonymousUserTemplateRenderer:
        return AnonymousUserTemplateRenderer(
            inner_renderer=inner_renderer,
            list_languages_use_case=list_languages_user_case,
            list_languages_presenter=list_languages_presenter,
        )

    @provider
    def provide_request_cooperation_controller(
        self, session: Session, translator: Translator
    ) -> RequestCooperationController:
        return RequestCooperationController(session, translator)

    @provider
    def provide_session(self, flask_session: FlaskSession) -> Session:
        return flask_session

    @provider
    def provide_notifier(self) -> Notifier:
        return FlaskFlashNotifier()

    @singleton
    @provider
    def provide_mail_service(self) -> MailService:
        return get_mail_service()

    @provider
    def provide_translator(self) -> Translator:
        return FlaskTranslator()

    @provider
    def provide_plotter(self) -> Plotter:
        return FlaskPlotter()

    @provider
    def provide_colors(self) -> Colors:
        return FlaskColors()

    @provider
    def provide_show_my_accounts_controller(
        self, session: FlaskSession
    ) -> ShowMyAccountsController:
        return ShowMyAccountsController(session)

    @provider
    def provide_show_my_accounts_use_case(
        self,
        company_repository: CompanyRepository,
        account_repository: AccountRepository,
    ) -> ShowMyAccounts:
        return ShowMyAccounts(company_repository, account_repository)

    @provider
    def provide_list_available_languages_use_case(
        self, language_repository: interfaces.LanguageRepository
    ) -> ListAvailableLanguagesUseCase:
        return ListAvailableLanguagesUseCase(language_repository=language_repository)

    @provider
    def provide_log_in_member_use_case(
        self, member_repository: MemberRepository
    ) -> LogInMemberUseCase:
        return LogInMemberUseCase(
            member_repository=member_repository,
        )

    @provider
    def provide_control_thresholds(
        self, control_thresholds: ControlThresholdsFlask
    ) -> ControlThresholds:
        return control_thresholds

    @provider
    def provide_log_in_company_use_case(
        self, company_repository: CompanyRepository
    ) -> LogInCompanyUseCase:
        return LogInCompanyUseCase(
            company_repository=company_repository,
        )

    def configure(self, binder: Binder) -> None:
        binder.bind(
            interfaces.CompanyWorkerRepository,  # type: ignore
            to=ClassProvider(CompanyWorkerRepository),
        )
        binder.bind(
            interfaces.PurchaseRepository,  # type: ignore
            to=ClassProvider(PurchaseRepository),
        )
        binder.bind(
            entities.SocialAccounting,
            to=CallableProvider(get_social_accounting),
        )
        binder.bind(
            interfaces.AccountRepository,  # type: ignore
            to=ClassProvider(AccountRepository),
        )
        binder.bind(
            interfaces.MemberRepository,  # type: ignore
            to=ClassProvider(MemberRepository),
        )
        binder.bind(
            interfaces.CompanyRepository,  # type: ignore
            to=ClassProvider(CompanyRepository),
        )
        binder.bind(
            interfaces.PurchaseRepository,  # type: ignore
            to=ClassProvider(PurchaseRepository),
        )
        binder.bind(
            interfaces.PlanRepository,  # type: ignore
            to=ClassProvider(PlanRepository),
        )
        binder.bind(
            interfaces.AccountOwnerRepository,  # type: ignore
            to=ClassProvider(AccountOwnerRepository),
        )
        binder.bind(
            interfaces.PlanDraftRepository,  # type: ignore
            to=ClassProvider(PlanDraftRepository),
        )
        binder.bind(
            DatetimeService,  # type: ignore
            to=ClassProvider(RealtimeDatetimeService),
        )
        binder.bind(
            interfaces.WorkerInviteRepository,  # type: ignore
            to=ClassProvider(WorkerInviteRepository),
        )
        binder.bind(
            SQLAlchemy,
            to=InstanceProvider(db),
        )
        binder.bind(
            interfaces.CooperationRepository,  # type: ignore
            to=ClassProvider(CooperationRepository),
        )
        binder.bind(
            interfaces.PlanCooperationRepository,  # type: ignore
            to=ClassProvider(PlanCooperationRepository),
        )
        binder.bind(TokenService, to=ClassProvider(FlaskTokenService))  # type: ignore
        binder.bind(UserAddressBook, to=ClassProvider(inject(UserAddressBookImpl)))  # type: ignore


class with_injection:
    def __init__(self, modules: Optional[List[Module]] = None) -> None:
        self._modules = modules if modules is not None else []
        all_modules: List[Module] = []
        all_modules.append(FlaskModule())
        all_modules.append(ViewsModule())
        all_modules += self._modules
        self._injector = Injector(all_modules)

    def __call__(self, original_function):
        """When you wrap a function, make sure that the parameters to be
        injected come after the the parameters that the caller should
        provide.
        """

        @wraps(original_function)
        def wrapped_function(*args, **kwargs):
            return self._injector.call_with_injection(
                inject(original_function), args=args, kwargs=kwargs
            )

        return wrapped_function

    @property
    def injector(self) -> Injector:
        return self._injector<|MERGE_RESOLUTION|>--- conflicted
+++ resolved
@@ -94,6 +94,8 @@
 )
 from arbeitszeit_web.email import EmailConfiguration, UserAddressBook
 from arbeitszeit_web.formatters.plan_summary_formatter import PlanSummaryFormatter
+from arbeitszeit_web.get_company_summary import GetCompanySummarySuccessPresenter
+from arbeitszeit_web.get_coop_summary import GetCoopSummarySuccessPresenter
 from arbeitszeit_web.get_prefilled_draft_data import PrefilledDraftDataController
 from arbeitszeit_web.invite_worker_to_company import InviteWorkerToCompanyController
 from arbeitszeit_web.language_service import LanguageService
@@ -393,7 +395,6 @@
         )
 
     @provider
-<<<<<<< HEAD
     def provide_get_coop_summary_success_presenter(
         self, plan_index: PlanSummaryUrlIndex, end_coop_index: EndCoopUrlIndex
     ) -> GetCoopSummarySuccessPresenter:
@@ -409,8 +410,6 @@
         return GetCompanySummarySuccessPresenter(plan_index, translator, company_index)
 
     @provider
-=======
->>>>>>> ea57a48f
     def provide_transaction_repository(
         self, instance: TransactionRepository
     ) -> interfaces.TransactionRepository:

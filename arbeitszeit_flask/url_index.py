from decimal import Decimal
from typing import Optional
from uuid import UUID

from flask import url_for

from arbeitszeit_web.session import UserRole


class GeneralUrlIndex:
    def get_plan_summary_url(self, user_role: Optional[UserRole], plan_id: UUID) -> str:
        if user_role == UserRole.company:
            return url_for("main_company.plan_summary", plan_id=plan_id)
        elif user_role == UserRole.member:
            return url_for("main_member.plan_summary", plan_id=plan_id)
        else:
            raise ValueError(f"Plan summary url is unsupported for {user_role}")

    def get_accountant_invitation_url(self, token: str) -> str:
        return url_for("auth.signup_accountant", token=token)

    def get_accountant_dashboard_url(self) -> str:
        return url_for("main_accountant.dashboard")

    def get_company_dashboard_url(self) -> str:
        return url_for("main_company.dashboard")

    def get_member_dashboard_url(self) -> str:
        return url_for("main_member.dashboard")

    def get_language_change_url(self, language_code: str) -> str:
        return url_for("auth.set_language", language=language_code)

    def get_draft_summary_url(self, draft_id: UUID) -> str:
        return url_for("main_company.get_draft_summary", draft_id=draft_id)

    def get_delete_draft_url(self, draft_id: UUID) -> str:
        return url_for("main_company.delete_draft", draft_id=draft_id)

    def get_work_invite_url(self, invite_id: UUID) -> str:
        return url_for("main_member.show_company_work_invite", invite_id=invite_id)

    def get_coop_summary_url(self, user_role: Optional[UserRole], coop_id: UUID) -> str:
        if user_role == UserRole.member:
            return url_for("main_member.coop_summary", coop_id=coop_id)
        elif user_role == UserRole.company:
            return url_for("main_company.coop_summary", coop_id=coop_id)
        else:
            raise ValueError(f"coop summary url not available for {user_role}")

    def get_company_summary_url(
        self, user_role: Optional[UserRole], company_id: UUID
    ) -> str:
        if user_role == UserRole.company:
            return url_for("main_company.company_summary", company_id=company_id)
        if user_role == UserRole.member:
            return url_for("main_member.company_summary", company_id=company_id)
        else:
            raise ValueError(f"company summary not available for {user_role}")

    def get_answer_company_work_invite_url(self, invite_id: UUID) -> str:
        return url_for("main_member.show_company_work_invite", invite_id=invite_id)

    def get_pay_consumer_product_url(self, amount: int, plan_id: UUID) -> str:
        return url_for(
            endpoint="main_member.pay_consumer_product", amount=amount, plan_id=plan_id
        )

    def get_global_barplot_for_certificates_url(
        self, certificates_count: Decimal, available_product: Decimal
    ) -> str:
        return url_for(
            endpoint="plots.global_barplot_for_certificates",
            certificates_count=str(certificates_count),
            available_product=str(available_product),
        )

    def get_global_barplot_for_means_of_production_url(
        self, planned_means: Decimal, planned_resources: Decimal, planned_work: Decimal
    ) -> str:
        return url_for(
            endpoint="plots.global_barplot_for_means_of_production",
            planned_means=planned_means,
            planned_resources=planned_resources,
            planned_work=planned_work,
        )

    def get_global_barplot_for_plans_url(
        self, productive_plans: int, public_plans: int
    ) -> str:
        return url_for(
            endpoint="plots.global_barplot_for_plans",
            productive_plans=productive_plans,
            public_plans=public_plans,
        )

    def get_line_plot_of_company_prd_account(self, company_id: UUID) -> str:
        return url_for(
            endpoint="plots.line_plot_of_company_prd_account",
            company_id=str(company_id),
        )

    def get_line_plot_of_company_r_account(self, company_id: UUID) -> str:
        return url_for(
            endpoint="plots.line_plot_of_company_r_account",
            company_id=str(company_id),
        )

    def get_line_plot_of_company_p_account(self, company_id: UUID) -> str:
        return url_for(
            endpoint="plots.line_plot_of_company_p_account",
            company_id=str(company_id),
        )

    def get_line_plot_of_company_a_account(self, company_id: UUID) -> str:
        return url_for(
            endpoint="plots.line_plot_of_company_a_account",
            company_id=str(company_id),
        )

    def get_pay_means_of_production_url(self, plan_id: Optional[UUID] = None) -> str:
        return url_for(endpoint="main_company.transfer_to_company", plan_id=plan_id)

    def get_toggle_availability_url(self, plan_id: UUID) -> str:
        return url_for("main_company.toggle_availability", plan_id=plan_id)

    def get_end_coop_url(self, plan_id: UUID, cooperation_id: UUID) -> str:
        return url_for(
            "main_company.end_cooperation",
            plan_id=plan_id,
            cooperation_id=cooperation_id,
        )

    def get_request_coop_url(self) -> str:
        return url_for("main_company.request_cooperation")

    def get_my_plans_url(self) -> str:
        return url_for("main_company.my_plans")

    def get_my_plan_drafts_url(self) -> str:
        return url_for("main_company.my_plans", _anchor="drafts")

    def get_file_plan_url(self, draft_id: UUID) -> str:
        return url_for("main_company.file_plan", draft_id=draft_id)

    def get_unreviewed_plans_list_view_url(self) -> str:
        return url_for("main_accountant.list_plans_with_pending_review")

    def get_approve_plan_url(self, plan_id: UUID) -> str:
        return url_for("main_accountant.approve_plan", plan=plan_id)

<<<<<<< HEAD
    def get_member_confirmation_url(self, token: str) -> str:
=======
    def get_create_draft_url(self) -> str:
        return url_for("main_company.create_draft")


class MemberUrlIndex:
    def get_renew_plan_url(self, plan_id: UUID) -> str:
        ...

    def get_hide_plan_url(self, plan_id: UUID) -> str:
        ...

    def get_confirmation_url(self, token: str) -> str:
>>>>>>> 236583b7
        return url_for(
            endpoint="auth.confirm_email_member", token=token, _external=True
        )

    def get_company_confirmation_url(self, token: str) -> str:
        return url_for(
            endpoint="auth.confirm_email_company", token=token, _external=True
        )


class CompanyUrlIndex:
    def get_renew_plan_url(self, plan_id: UUID) -> str:
        return url_for("main_company.create_draft_from_plan", plan_id=plan_id)

    def get_hide_plan_url(self, plan_id: UUID) -> str:
        return url_for("main_company.hide_plan", plan_id=plan_id)

    def get_work_invite_url(self, invite_id: UUID) -> str:
        # since invites don't make sense for a company, we redirect
        # them in this case to their dashboard page.
        return url_for("main_company.dashboard")<|MERGE_RESOLUTION|>--- conflicted
+++ resolved
@@ -149,22 +149,10 @@
     def get_approve_plan_url(self, plan_id: UUID) -> str:
         return url_for("main_accountant.approve_plan", plan=plan_id)
 
-<<<<<<< HEAD
-    def get_member_confirmation_url(self, token: str) -> str:
-=======
     def get_create_draft_url(self) -> str:
         return url_for("main_company.create_draft")
 
-
-class MemberUrlIndex:
-    def get_renew_plan_url(self, plan_id: UUID) -> str:
-        ...
-
-    def get_hide_plan_url(self, plan_id: UUID) -> str:
-        ...
-
-    def get_confirmation_url(self, token: str) -> str:
->>>>>>> 236583b7
+    def get_member_confirmation_url(self, token: str) -> str:
         return url_for(
             endpoint="auth.confirm_email_member", token=token, _external=True
         )

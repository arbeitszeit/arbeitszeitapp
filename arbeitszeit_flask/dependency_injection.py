from functools import wraps
from typing import List, Optional

from flask_sqlalchemy import SQLAlchemy
from injector import (
    Binder,
    CallableProvider,
    ClassProvider,
    Injector,
    InstanceProvider,
    Module,
    inject,
    provider,
    singleton,
)

from arbeitszeit import entities
from arbeitszeit import repositories as interfaces
from arbeitszeit.datetime_service import DatetimeService
<<<<<<< HEAD
from arbeitszeit.mail_service import MailService
from arbeitszeit.token import TokenService
from arbeitszeit.use_cases import (
    AnswerCompanyWorkInvite,
    CheckForUnreadMessages,
    ReadMessage,
    ShowCompanyWorkInviteDetailsUseCase,
)
=======
from arbeitszeit.token import TokenDeliverer, TokenService
from arbeitszeit.use_cases import CheckForUnreadMessages, ReadMessage
>>>>>>> 12ee991e
from arbeitszeit_flask.database import get_social_accounting
from arbeitszeit_flask.database.repositories import (
    AccountOwnerRepository,
    AccountRepository,
    CompanyRepository,
    CompanyWorkerRepository,
    CooperationRepository,
    MemberRepository,
    MessageRepository,
    PlanCooperationRepository,
    PlanDraftRepository,
    PlanRepository,
    PurchaseRepository,
    TransactionRepository,
    WorkerInviteRepository,
)
from arbeitszeit_flask.datetime import RealtimeDatetimeService
from arbeitszeit_flask.extensions import db
from arbeitszeit_flask.flask_session import FlaskSession
from arbeitszeit_flask.mail_service import (
    FlaskEmailConfiguration,
    FlaskTokenDeliverer,
    MailService,
    get_mail_service,
)
from arbeitszeit_flask.notifications import FlaskFlashNotifier
from arbeitszeit_flask.template import (
    CompanyTemplateIndex,
    FlaskTemplateRenderer,
    MemberTemplateIndex,
    TemplateIndex,
    TemplateRenderer,
    UserTemplateRenderer,
)
from arbeitszeit_flask.token import FlaskTokenService
from arbeitszeit_flask.url_index import CompanyUrlIndex, MemberUrlIndex
from arbeitszeit_flask.views import CompanyWorkInviteView, Http404View, ReadMessageView
from arbeitszeit_web.answer_company_work_invite import (
    AnswerCompanyWorkInviteController,
    AnswerCompanyWorkInvitePresenter,
)
from arbeitszeit_web.check_for_unread_message import (
    CheckForUnreadMessagesController,
    CheckForUnreadMessagesPresenter,
)
<<<<<<< HEAD
from arbeitszeit_web.controllers.show_company_work_invite_details_controller import (
    ShowCompanyWorkInviteDetailsController,
)
=======
from arbeitszeit_web.email import EmailConfiguration
>>>>>>> 12ee991e
from arbeitszeit_web.get_plan_summary import GetPlanSummarySuccessPresenter
from arbeitszeit_web.invite_worker_to_company import InviteWorkerToCompanyController
from arbeitszeit_web.list_all_cooperations import ListAllCooperationsPresenter
from arbeitszeit_web.list_messages import ListMessagesController, ListMessagesPresenter
from arbeitszeit_web.notification import Notifier
from arbeitszeit_web.pay_means_of_production import PayMeansOfProductionPresenter
<<<<<<< HEAD
from arbeitszeit_web.presenters.show_company_work_invite_details_presenter import (
    ShowCompanyWorkInviteDetailsPresenter,
=======
from arbeitszeit_web.presenters.send_confirmation_email_presenter import (
    SendConfirmationEmailPresenter,
>>>>>>> 12ee991e
)
from arbeitszeit_web.query_companies import QueryCompaniesPresenter
from arbeitszeit_web.query_plans import QueryPlansPresenter
from arbeitszeit_web.read_message import ReadMessageController, ReadMessagePresenter
from arbeitszeit_web.request_cooperation import RequestCooperationController
from arbeitszeit_web.session import Session
from arbeitszeit_web.show_my_cooperations import ShowMyCooperationsPresenter
from arbeitszeit_web.show_my_plans import ShowMyPlansPresenter
from arbeitszeit_web.translator import Translator
from arbeitszeit_web.url_index import (
<<<<<<< HEAD
    AnswerCompanyWorkInviteUrlIndex,
=======
    ConfirmationUrlIndex,
>>>>>>> 12ee991e
    CoopSummaryUrlIndex,
    InviteUrlIndex,
    ListMessagesUrlIndex,
    MessageUrlIndex,
    PlanSummaryUrlIndex,
)
from arbeitszeit_web.user_action import UserActionResolver, UserActionResolverImpl

from .translator import FlaskTranslator


class MemberModule(Module):
    @provider
<<<<<<< HEAD
    def provide_list_messages_url_index(
        self, member_index: MemberUrlIndex
    ) -> ListMessagesUrlIndex:
=======
    def provide_confirmation_url_index(
        self, member_index: MemberUrlIndex
    ) -> ConfirmationUrlIndex:
>>>>>>> 12ee991e
        return member_index

    @provider
    def provide_plan_summary_url_index(
        self, member_index: MemberUrlIndex
    ) -> PlanSummaryUrlIndex:
        return member_index

    @provider
    def provide_coop_summary_url_index(
        self, member_index: MemberUrlIndex
    ) -> CoopSummaryUrlIndex:
        return member_index

    @provider
    def provide_message_url_index(
        self, member_index: MemberUrlIndex
    ) -> MessageUrlIndex:
        return member_index

    @provider
    def provide_template_index(self) -> TemplateIndex:
        return MemberTemplateIndex()

    @provider
    def provide_invite_url_index(self, index: MemberUrlIndex) -> InviteUrlIndex:
        return index

    @provider
    def provide_answer_company_work_invite_url_index(
        self, url_index: MemberUrlIndex
    ) -> AnswerCompanyWorkInviteUrlIndex:
        return url_index


class CompanyModule(Module):
    @provider
<<<<<<< HEAD
    def provide_list_messages_url_index(
        self, company_index: CompanyUrlIndex
    ) -> ListMessagesUrlIndex:
=======
    def provide_confirmation_url_index(
        self, company_index: CompanyUrlIndex
    ) -> ConfirmationUrlIndex:
>>>>>>> 12ee991e
        return company_index

    @provider
    def provide_plan_summary_url_index(
        self, company_index: CompanyUrlIndex
    ) -> PlanSummaryUrlIndex:
        return company_index

    @provider
    def provide_coop_summary_url_index(
        self, company_index: CompanyUrlIndex
    ) -> CoopSummaryUrlIndex:
        return company_index

    @provider
    def provide_message_url_index(
        self, company_index: CompanyUrlIndex
    ) -> MessageUrlIndex:
        return company_index

    @provider
    def provide_template_index(self) -> TemplateIndex:
        return CompanyTemplateIndex()

    @provider
    def provide_invite_url_index(self, index: CompanyUrlIndex) -> InviteUrlIndex:
        return index

    @provider
    def provide_answer_company_work_invite_url_index(
        self, url_index: CompanyUrlIndex
    ) -> AnswerCompanyWorkInviteUrlIndex:
        return url_index


class FlaskModule(Module):
    @provider
<<<<<<< HEAD
    def provide_show_company_work_invite_details_view(
        self,
        details_use_case: ShowCompanyWorkInviteDetailsUseCase,
        details_presenter: ShowCompanyWorkInviteDetailsPresenter,
        details_controller: ShowCompanyWorkInviteDetailsController,
        answer_use_case: AnswerCompanyWorkInvite,
        answer_presenter: AnswerCompanyWorkInvitePresenter,
        answer_controller: AnswerCompanyWorkInviteController,
        http_404_view: Http404View,
        template_index: TemplateIndex,
        template_renderer: TemplateRenderer,
    ) -> CompanyWorkInviteView:
        return CompanyWorkInviteView(
            details_use_case=details_use_case,
            details_presenter=details_presenter,
            details_controller=details_controller,
            http_404_view=http_404_view,
            answer_use_case=answer_use_case,
            answer_presenter=answer_presenter,
            answer_controller=answer_controller,
            template_index=template_index,
            template_renderer=template_renderer,
        )

    @provider
    def provide_show_company_work_invite_details_presenter(
        self, url_index: AnswerCompanyWorkInviteUrlIndex
    ) -> ShowCompanyWorkInviteDetailsPresenter:
        return ShowCompanyWorkInviteDetailsPresenter(url_index)

    @provider
    def provide_show_company_work_invite_details_controller(
        self,
        session: Session,
    ) -> ShowCompanyWorkInviteDetailsController:
        return ShowCompanyWorkInviteDetailsController(
            session=session,
        )

    @provider
    def provide_answer_company_work_invite_controller(
        self, session: Session
    ) -> AnswerCompanyWorkInviteController:
        return AnswerCompanyWorkInviteController(session)

    @provider
    def provide_answer_company_work_invite_presenter(
        self,
        notifier: Notifier,
        url_index: ListMessagesUrlIndex,
    ) -> AnswerCompanyWorkInvitePresenter:
        return AnswerCompanyWorkInvitePresenter(notifier, url_index=url_index)
=======
    def provide_email_configuration(self) -> EmailConfiguration:
        return FlaskEmailConfiguration()

    @provider
    def provide_send_confirmation_email_presenter(
        self, url_index: ConfirmationUrlIndex, email_configuration: EmailConfiguration
    ) -> SendConfirmationEmailPresenter:
        return SendConfirmationEmailPresenter(
            url_index=url_index, email_configuration=email_configuration
        )

    @provider
    def provide_token_deliverer(
        self, mail_service: MailService, presenter: SendConfirmationEmailPresenter
    ) -> TokenDeliverer:
        return FlaskTokenDeliverer(mail_service=mail_service, presenter=presenter)
>>>>>>> 12ee991e

    @provider
    def provide_read_message_view(
        self,
        read_message: ReadMessage,
        controller: ReadMessageController,
        presenter: ReadMessagePresenter,
        template_renderer: TemplateRenderer,
        template_index: TemplateIndex,
        http_404_view: Http404View,
    ) -> ReadMessageView:
        return ReadMessageView(
            read_message,
            controller,
            presenter,
            template_renderer,
            template_index,
            http_404_view,
        )

    @provider
    def provide_http_404_view(
        self, template_renderer: TemplateRenderer, template_index: TemplateIndex
    ) -> Http404View:
        return Http404View(
            template_index=template_index, template_renderer=template_renderer
        )

    @provider
    def provide_query_companies_presenter(
        self, notifier: Notifier
    ) -> QueryCompaniesPresenter:
        return QueryCompaniesPresenter(user_notifier=notifier)

    @provider
    def provide_pay_means_of_production_presenter(
        self, notifier: Notifier
    ) -> PayMeansOfProductionPresenter:
        return PayMeansOfProductionPresenter(notifier)

    @provider
    def provide_list_all_cooperations_presenter(
        self, coop_index: CoopSummaryUrlIndex
    ) -> ListAllCooperationsPresenter:
        return ListAllCooperationsPresenter(coop_index)

    @provider
    def provide_show_my_cooperations_presenter(
        self, coop_index: CoopSummaryUrlIndex
    ) -> ShowMyCooperationsPresenter:
        return ShowMyCooperationsPresenter(coop_index)

    @provider
    def provide_show_my_plans_presenter(
        self, plan_index: PlanSummaryUrlIndex, coop_index: CoopSummaryUrlIndex
    ) -> ShowMyPlansPresenter:
        return ShowMyPlansPresenter(plan_index, coop_index)

    @provider
    def provide_list_messages_presenter(
        self, message_index: MessageUrlIndex
    ) -> ListMessagesPresenter:
        return ListMessagesPresenter(message_index)

    @provider
    def provide_query_plans_presenter(
        self,
        plan_index: PlanSummaryUrlIndex,
        coop_index: CoopSummaryUrlIndex,
        notifier: Notifier,
    ) -> QueryPlansPresenter:
        return QueryPlansPresenter(plan_index, coop_index, user_notifier=notifier)

    @provider
    def provide_user_action_resolver(
        self, invite_index: InviteUrlIndex
    ) -> UserActionResolver:
        return UserActionResolverImpl(invite_index)

    @provider
    def provide_get_plan_summary_success_presenter(
        self, coop_index: CoopSummaryUrlIndex, trans: Translator
    ) -> GetPlanSummarySuccessPresenter:
        return GetPlanSummarySuccessPresenter(coop_index, trans)

    @provider
    def provide_transaction_repository(
        self, instance: TransactionRepository
    ) -> interfaces.TransactionRepository:
        return instance

    @provider
    def provide_template_renderer(self) -> TemplateRenderer:
        return FlaskTemplateRenderer()

    @provider
    def provide_check_for_unread_messages_controller(
        self, session: Session
    ) -> CheckForUnreadMessagesController:
        return CheckForUnreadMessagesController(session)

    @provider
    def provide_invite_worker_to_company_controller(
        self, session: Session
    ) -> InviteWorkerToCompanyController:
        return InviteWorkerToCompanyController(session)

    @provider
    def provide_user_template_renderer(
        self,
        flask_template_renderer: FlaskTemplateRenderer,
        session: Session,
        check_unread_messages_use_case: CheckForUnreadMessages,
        check_unread_messages_controller: CheckForUnreadMessagesController,
        check_unread_messages_presenter: CheckForUnreadMessagesPresenter,
    ) -> UserTemplateRenderer:
        return UserTemplateRenderer(
            flask_template_renderer,
            session,
            check_unread_messages_use_case,
            check_unread_messages_controller,
            check_unread_messages_presenter,
        )

    @provider
    def provide_list_messages_controller(
        self, session: Session
    ) -> ListMessagesController:
        return ListMessagesController(session)

    @provider
    def provide_request_cooperation_controller(
        self, session: Session
    ) -> RequestCooperationController:
        return RequestCooperationController(session)

    @provider
    def provide_read_message_controller(
        self, session: Session
    ) -> ReadMessageController:
        return ReadMessageController(session)

    @provider
    def provide_session(self, flask_session: FlaskSession) -> Session:
        return flask_session

    @provider
    def provide_read_message_presenter(
        self, user_action_resolver: UserActionResolver
    ) -> ReadMessagePresenter:
        return ReadMessagePresenter(user_action_resolver)

    @provider
    def provide_notifier(self) -> Notifier:
        return FlaskFlashNotifier()

    @singleton
    @provider
    def provide_mail_service(self) -> MailService:
        return get_mail_service()

    @provider
    def provide_translator(self) -> Translator:
        return FlaskTranslator()

    def configure(self, binder: Binder) -> None:
        binder.bind(
            interfaces.CompanyWorkerRepository,  # type: ignore
            to=ClassProvider(CompanyWorkerRepository),
        )
        binder.bind(
            interfaces.PurchaseRepository,  # type: ignore
            to=ClassProvider(PurchaseRepository),
        )
        binder.bind(
            entities.SocialAccounting,
            to=CallableProvider(get_social_accounting),
        )
        binder.bind(
            interfaces.AccountRepository,  # type: ignore
            to=ClassProvider(AccountRepository),
        )
        binder.bind(
            interfaces.MemberRepository,  # type: ignore
            to=ClassProvider(MemberRepository),
        )
        binder.bind(
            interfaces.CompanyRepository,  # type: ignore
            to=ClassProvider(CompanyRepository),
        )
        binder.bind(
            interfaces.PurchaseRepository,  # type: ignore
            to=ClassProvider(PurchaseRepository),
        )
        binder.bind(
            interfaces.PlanRepository,  # type: ignore
            to=ClassProvider(PlanRepository),
        )
        binder.bind(
            interfaces.AccountOwnerRepository,  # type: ignore
            to=ClassProvider(AccountOwnerRepository),
        )
        binder.bind(
            interfaces.PlanDraftRepository,  # type: ignore
            to=ClassProvider(PlanDraftRepository),
        )
        binder.bind(
            DatetimeService,  # type: ignore
            to=ClassProvider(RealtimeDatetimeService),
        )
        binder.bind(
            interfaces.WorkerInviteRepository,  # type: ignore
            to=ClassProvider(WorkerInviteRepository),
        )
        binder.bind(
            SQLAlchemy,
            to=InstanceProvider(db),
        )
        binder.bind(
            interfaces.MessageRepository,  # type: ignore
            to=ClassProvider(MessageRepository),
        )
        binder.bind(
            interfaces.CooperationRepository,  # type: ignore
            to=ClassProvider(CooperationRepository),
        )
        binder.bind(
            interfaces.PlanCooperationRepository,  # type: ignore
            to=ClassProvider(PlanCooperationRepository),
        )
        binder.bind(TokenService, to=ClassProvider(FlaskTokenService))  # type: ignore


class with_injection:
    def __init__(self, modules: Optional[List[Module]] = None) -> None:
        self._modules = modules if modules is not None else []

    def __call__(self, original_function):
        """When you wrap a function, make sure that the parameters to be
        injected come after the the parameters that the caller should
        provide.
        """

        @wraps(original_function)
        def wrapped_function(*args, **kwargs):
            return self.get_injector().call_with_injection(
                inject(original_function), args=args, kwargs=kwargs
            )

        return wrapped_function

    def get_injector(self) -> Injector:
        all_modules: List[Module] = []
        all_modules.append(FlaskModule())
        all_modules += self._modules
        return Injector(all_modules)<|MERGE_RESOLUTION|>--- conflicted
+++ resolved
@@ -17,19 +17,13 @@
 from arbeitszeit import entities
 from arbeitszeit import repositories as interfaces
 from arbeitszeit.datetime_service import DatetimeService
-<<<<<<< HEAD
-from arbeitszeit.mail_service import MailService
-from arbeitszeit.token import TokenService
+from arbeitszeit.token import TokenDeliverer, TokenService
 from arbeitszeit.use_cases import (
     AnswerCompanyWorkInvite,
     CheckForUnreadMessages,
     ReadMessage,
     ShowCompanyWorkInviteDetailsUseCase,
 )
-=======
-from arbeitszeit.token import TokenDeliverer, TokenService
-from arbeitszeit.use_cases import CheckForUnreadMessages, ReadMessage
->>>>>>> 12ee991e
 from arbeitszeit_flask.database import get_social_accounting
 from arbeitszeit_flask.database.repositories import (
     AccountOwnerRepository,
@@ -75,26 +69,21 @@
     CheckForUnreadMessagesController,
     CheckForUnreadMessagesPresenter,
 )
-<<<<<<< HEAD
 from arbeitszeit_web.controllers.show_company_work_invite_details_controller import (
     ShowCompanyWorkInviteDetailsController,
 )
-=======
 from arbeitszeit_web.email import EmailConfiguration
->>>>>>> 12ee991e
 from arbeitszeit_web.get_plan_summary import GetPlanSummarySuccessPresenter
 from arbeitszeit_web.invite_worker_to_company import InviteWorkerToCompanyController
 from arbeitszeit_web.list_all_cooperations import ListAllCooperationsPresenter
 from arbeitszeit_web.list_messages import ListMessagesController, ListMessagesPresenter
 from arbeitszeit_web.notification import Notifier
 from arbeitszeit_web.pay_means_of_production import PayMeansOfProductionPresenter
-<<<<<<< HEAD
+from arbeitszeit_web.presenters.send_confirmation_email_presenter import (
+    SendConfirmationEmailPresenter,
+)
 from arbeitszeit_web.presenters.show_company_work_invite_details_presenter import (
     ShowCompanyWorkInviteDetailsPresenter,
-=======
-from arbeitszeit_web.presenters.send_confirmation_email_presenter import (
-    SendConfirmationEmailPresenter,
->>>>>>> 12ee991e
 )
 from arbeitszeit_web.query_companies import QueryCompaniesPresenter
 from arbeitszeit_web.query_plans import QueryPlansPresenter
@@ -105,11 +94,8 @@
 from arbeitszeit_web.show_my_plans import ShowMyPlansPresenter
 from arbeitszeit_web.translator import Translator
 from arbeitszeit_web.url_index import (
-<<<<<<< HEAD
     AnswerCompanyWorkInviteUrlIndex,
-=======
     ConfirmationUrlIndex,
->>>>>>> 12ee991e
     CoopSummaryUrlIndex,
     InviteUrlIndex,
     ListMessagesUrlIndex,
@@ -123,15 +109,15 @@
 
 class MemberModule(Module):
     @provider
-<<<<<<< HEAD
     def provide_list_messages_url_index(
         self, member_index: MemberUrlIndex
     ) -> ListMessagesUrlIndex:
-=======
+        return member_index
+
+    @provider
     def provide_confirmation_url_index(
         self, member_index: MemberUrlIndex
     ) -> ConfirmationUrlIndex:
->>>>>>> 12ee991e
         return member_index
 
     @provider
@@ -169,15 +155,15 @@
 
 class CompanyModule(Module):
     @provider
-<<<<<<< HEAD
     def provide_list_messages_url_index(
         self, company_index: CompanyUrlIndex
     ) -> ListMessagesUrlIndex:
-=======
+        return company_index
+
+    @provider
     def provide_confirmation_url_index(
         self, company_index: CompanyUrlIndex
     ) -> ConfirmationUrlIndex:
->>>>>>> 12ee991e
         return company_index
 
     @provider
@@ -215,7 +201,6 @@
 
 class FlaskModule(Module):
     @provider
-<<<<<<< HEAD
     def provide_show_company_work_invite_details_view(
         self,
         details_use_case: ShowCompanyWorkInviteDetailsUseCase,
@@ -268,7 +253,8 @@
         url_index: ListMessagesUrlIndex,
     ) -> AnswerCompanyWorkInvitePresenter:
         return AnswerCompanyWorkInvitePresenter(notifier, url_index=url_index)
-=======
+
+    @provider
     def provide_email_configuration(self) -> EmailConfiguration:
         return FlaskEmailConfiguration()
 
@@ -285,7 +271,6 @@
         self, mail_service: MailService, presenter: SendConfirmationEmailPresenter
     ) -> TokenDeliverer:
         return FlaskTokenDeliverer(mail_service=mail_service, presenter=presenter)
->>>>>>> 12ee991e
 
     @provider
     def provide_read_message_view(

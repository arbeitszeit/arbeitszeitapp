--- conflicted
+++ resolved
@@ -53,30 +53,15 @@
     query_purchases: use_cases.QueryPurchases,
     member_repository: MemberRepository,
     template_renderer: UserTemplateRenderer,
-<<<<<<< HEAD
     presenter: ShowMyPurchasesPresenter,
 ) -> Response:
     member = member_repository.get_by_id(UUID(current_user.id))
     assert member is not None
     purchases = query_purchases(member)
-
     view_model = presenter.present(purchases)
-
     return Response(
         template_renderer.render_template(
             "member/my_purchases.html", context=dict(purchases=view_model)
-=======
-    presenter: MemberPurchasesPresenter,
-) -> Response:
-    member = member_repository.get_by_id(UUID(current_user.id))
-    assert member is not None
-    response = query_purchases(member)
-    view_model = presenter.present_member_purchases(response)
-    return FlaskResponse(
-        template_renderer.render_template(
-            "member/my_purchases.html",
-            context=dict(view_model=view_model),
->>>>>>> e6b64061
         )
     )
 

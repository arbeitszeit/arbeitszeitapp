--- conflicted
+++ resolved
@@ -92,11 +92,10 @@
     def get_line_plot_of_company_prd_account(self, company_id: UUID) -> str:
         ...
 
-<<<<<<< HEAD
+    def get_line_plot_of_company_r_account(self, company_id: UUID) -> str:
+        ...
+
 
 class AccountantDashboardUrlIndex(Protocol):
     def get_accountant_dashboard_url(self) -> str:
-=======
-    def get_line_plot_of_company_r_account(self, company_id: UUID) -> str:
->>>>>>> 41f2e75a
         ...
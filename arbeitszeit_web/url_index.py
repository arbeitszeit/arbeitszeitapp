from typing import Protocol
from uuid import UUID


class PlanSummaryUrlIndex(Protocol):
    def get_plan_summary_url(self, plan_id: UUID) -> str:
        ...


class MessageUrlIndex(Protocol):
    def get_message_url(self, message_id: UUID) -> str:
        ...


class CoopSummaryUrlIndex(Protocol):
    def get_coop_summary_url(self, coop_id: UUID) -> str:
        ...


<<<<<<< HEAD
class TogglePlanAvailabilityUrlIndex(Protocol):
    def get_toggle_availability_url(self, plan_id: UUID) -> str:
        ...


class RenewPlanUrlIndex(Protocol):
    def get_renew_plan_url(self, plan_id: UUID) -> str:
        ...


class HidePlanUrlIndex(Protocol):
    def get_hide_plan_url(self, plan_id: UUID) -> str:
        ...


class EndCoopUrlIndex(Protocol):
    def get_end_coop_url(self, plan_id: UUID, cooperation_id: UUID) -> str:
=======
class ConfirmationUrlIndex(Protocol):
    def get_confirmation_url(self, token: str) -> str:
>>>>>>> 12ee991e
        ...<|MERGE_RESOLUTION|>--- conflicted
+++ resolved
@@ -17,7 +17,6 @@
         ...
 
 
-<<<<<<< HEAD
 class TogglePlanAvailabilityUrlIndex(Protocol):
     def get_toggle_availability_url(self, plan_id: UUID) -> str:
         ...
@@ -35,8 +34,9 @@
 
 class EndCoopUrlIndex(Protocol):
     def get_end_coop_url(self, plan_id: UUID, cooperation_id: UUID) -> str:
-=======
+        ...
+
+
 class ConfirmationUrlIndex(Protocol):
     def get_confirmation_url(self, token: str) -> str:
->>>>>>> 12ee991e
         ...
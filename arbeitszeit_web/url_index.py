--- conflicted
+++ resolved
@@ -17,11 +17,11 @@
         ...
 
 
-<<<<<<< HEAD
 class CompanySummaryUrlIndex(Protocol):
     def get_company_summary_url(self, company_id: UUID) -> str:
-=======
+        ...
+
+
 class ConfirmationUrlIndex(Protocol):
     def get_confirmation_url(self, token: str) -> str:
->>>>>>> e51e1ad0
         ...
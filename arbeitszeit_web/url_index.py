"""This module contains interfaces for getting urls. Please note that
there is legacy code in this module. In the past we used to implement
individual interfaces for different "kinds" of urls. This is now
deprecated and unwanted. If you want to add a new url to the index,
simply add an appropriate method the the UrlIndex interface. If you
need different urls for different roles include the user role in the
arguments of the declared method.
"""

from dataclasses import dataclass
from decimal import Decimal
from typing import Optional, Protocol
from uuid import UUID

from injector import inject

from arbeitszeit_web.session import Session, UserRole


class UrlIndex(Protocol):
    def get_member_dashboard_url(self) -> str:
        ...

    def get_plan_summary_url(
        self, *, user_role: Optional[UserRole], plan_id: UUID
    ) -> str:
        ...

    def get_work_invite_url(self, invite_id: UUID) -> str:
        ...

    def get_company_summary_url(
        self, user_role: Optional[UserRole], company_id: UUID
    ) -> str:
        ...

    def get_coop_summary_url(
        self, *, user_role: Optional[UserRole], coop_id: UUID
    ) -> str:
        ...

    def get_company_dashboard_url(self) -> str:
        ...

    def get_draft_summary_url(self, draft_id: UUID) -> str:
        ...

    def get_delete_draft_url(self, draft_id: UUID) -> str:
        ...

    def get_answer_company_work_invite_url(self, invite_id: UUID) -> str:
        ...

    def get_global_barplot_for_certificates_url(
        self, certificates_count: Decimal, available_product: Decimal
    ) -> str:
        ...

    def get_global_barplot_for_means_of_production_url(
        self, planned_means: Decimal, planned_resources: Decimal, planned_work: Decimal
    ) -> str:
        ...

    def get_global_barplot_for_plans_url(
        self, productive_plans: int, public_plans: int
    ) -> str:
        ...

    def get_line_plot_of_company_prd_account(self, company_id: UUID) -> str:
        ...

    def get_line_plot_of_company_r_account(self, company_id: UUID) -> str:
        ...

    def get_line_plot_of_company_p_account(self, company_id: UUID) -> str:
        ...

    def get_line_plot_of_company_a_account(self, company_id: UUID) -> str:
        ...

    def get_pay_consumer_product_url(self, amount: int, plan_id: UUID) -> str:
        ...

    def get_pay_means_of_production_url(self, plan_id: Optional[UUID] = None) -> str:
        ...

    def get_toggle_availability_url(self, plan_id: UUID) -> str:
        ...

    def get_end_coop_url(self, *, plan_id: UUID, cooperation_id: UUID) -> str:
        ...

    def get_request_coop_url(self) -> str:
        ...

    def get_accountant_dashboard_url(self) -> str:
        ...

    def get_my_plans_url(self) -> str:
        ...

    def get_my_plan_drafts_url(self) -> str:
        ...

    def get_file_plan_url(self, draft_id: UUID) -> str:
        ...

    def get_unreviewed_plans_list_view_url(self) -> str:
        ...

    def get_approve_plan_url(self, plan_id: UUID) -> str:
        ...

<<<<<<< HEAD
    def get_member_confirmation_url(self, *, token: str) -> str:
        ...

    def get_company_confirmation_url(self, *, token: str) -> str:
=======
    def get_create_draft_url(self) -> str:
>>>>>>> 236583b7
        ...


class RenewPlanUrlIndex(Protocol):
    def get_renew_plan_url(self, plan_id: UUID) -> str:
        ...


class HidePlanUrlIndex(Protocol):
    def get_hide_plan_url(self, plan_id: UUID) -> str:
        ...


class AccountantInvitationUrlIndex(Protocol):
    def get_accountant_invitation_url(self, token: str) -> str:
        ...


class LanguageChangerUrlIndex(Protocol):
    def get_language_change_url(self, language_code: str) -> str:
        ...


@inject
@dataclass
class UserUrlIndex:
    """This class is not an interface and therefore should not be
    implemented by the web framework. It is merely used internally as
    a convinience interface. You should refrain from using this class
    in your tests and instead rely on the UrlIndex interface. In a
    test scenario you most likely know in advance if you expect a url
    intended for a member, company or any other role. This is why the
    UrlIndex interface is much better suited for testing needs.
    """

    session: Session
    url_index: UrlIndex

    def get_plan_summary_url(self, plan_id: UUID) -> str:
        user_role = self.session.get_user_role()
        return self.url_index.get_plan_summary_url(user_role=user_role, plan_id=plan_id)<|MERGE_RESOLUTION|>--- conflicted
+++ resolved
@@ -111,14 +111,13 @@
     def get_approve_plan_url(self, plan_id: UUID) -> str:
         ...
 
-<<<<<<< HEAD
+    def get_create_draft_url(self) -> str:
+        ...
+
     def get_member_confirmation_url(self, *, token: str) -> str:
         ...
 
     def get_company_confirmation_url(self, *, token: str) -> str:
-=======
-    def get_create_draft_url(self) -> str:
->>>>>>> 236583b7
         ...
 
 

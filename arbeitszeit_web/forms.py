from decimal import Decimal
from typing import Protocol

from arbeitszeit_web.fields import FormField


class LoginMemberForm(Protocol):
    def email_field(self) -> FormField[str]:
        ...

    def password_field(self) -> FormField[str]:
        ...

    def remember_field(self) -> FormField[bool]:
        ...


class LoginCompanyForm(Protocol):
    def email_field(self) -> FormField[str]:
        ...

    def password_field(self) -> FormField[str]:
        ...

    def remember_field(self) -> FormField[bool]:
        ...


<<<<<<< HEAD
class DraftForm(Protocol):
    def product_name_field(self) -> FormField[str]:
        ...

    def description_field(self) -> FormField[str]:
        ...

    def timeframe_field(self) -> FormField[int]:
        ...

    def unit_of_distribution_field(self) -> FormField[str]:
        ...

    def amount_field(self) -> FormField[int]:
        ...

    def means_cost_field(self) -> FormField[Decimal]:
        ...

    def resource_cost_field(self) -> FormField[Decimal]:
        ...

    def labour_cost_field(self) -> FormField[Decimal]:
        ...

    def is_public_service_field(self) -> FormField[bool]:
=======
class PayConsumerProductForm(Protocol):
    def amount_field(self) -> FormField[str]:
        ...

    def plan_id_field(self) -> FormField[str]:
>>>>>>> f83d05d8
        ...<|MERGE_RESOLUTION|>--- conflicted
+++ resolved
@@ -26,7 +26,6 @@
         ...
 
 
-<<<<<<< HEAD
 class DraftForm(Protocol):
     def product_name_field(self) -> FormField[str]:
         ...
@@ -53,11 +52,12 @@
         ...
 
     def is_public_service_field(self) -> FormField[bool]:
-=======
+        ...
+
+
 class PayConsumerProductForm(Protocol):
     def amount_field(self) -> FormField[str]:
         ...
 
     def plan_id_field(self) -> FormField[str]:
->>>>>>> f83d05d8
         ...
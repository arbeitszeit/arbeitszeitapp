--- conflicted
+++ resolved
@@ -47,15 +47,10 @@
             url_to_account_a=self.url_index.get_company_account_a_url(
                 company_id=use_case_response.company
             ),
-<<<<<<< HEAD
-            url_to_account_prd=self.url_index.get_company_account_prd_url(),
+            url_to_account_prd=self.url_index.get_company_account_prd_url(
+                company_id=use_case_response.company
+            ),
             url_to_all_transactions=self.url_index.get_company_transactions_url(
                 company_id=use_case_response.company
             ),
-=======
-            url_to_account_prd=self.url_index.get_company_account_prd_url(
-                company_id=use_case_response.company
-            ),
-            url_to_all_transactions=self.url_index.get_company_transactions_url(),
->>>>>>> f5ae753a
         )
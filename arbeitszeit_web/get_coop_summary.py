from dataclasses import asdict, dataclass
from decimal import Decimal
from typing import Any, Dict, List

from injector import inject

from arbeitszeit.use_cases.get_coop_summary import GetCoopSummarySuccess

<<<<<<< HEAD
from .url_index import EndCoopUrlIndex, UserUrlIndex
=======
from .url_index import CompanySummaryUrlIndex, EndCoopUrlIndex, PlanSummaryUrlIndex
>>>>>>> 185c8947


@dataclass
class AssociatedPlanPresentation:
    plan_name: str
    plan_url: str
    plan_individual_price: str
    plan_coop_price: str
    end_coop_url: str


@dataclass
class GetCoopSummaryViewModel:
    show_end_coop_button: bool
    coop_id: str
    coop_name: str
    coop_definition: List[str]
    coordinator_id: str
    coordinator_name: str
    coordinator_url: str

    plans: List[AssociatedPlanPresentation]

    def to_dict(self) -> Dict[str, Any]:
        return asdict(self)


@inject
@dataclass
class GetCoopSummarySuccessPresenter:
    user_url_index: UserUrlIndex
    end_coop_url_index: EndCoopUrlIndex
    company_summary_url_index: CompanySummaryUrlIndex

    def present(self, response: GetCoopSummarySuccess) -> GetCoopSummaryViewModel:
        return GetCoopSummaryViewModel(
            show_end_coop_button=response.requester_is_coordinator,
            coop_id=str(response.coop_id),
            coop_name=response.coop_name,
            coop_definition=response.coop_definition.splitlines(),
            coordinator_id=str(response.coordinator_id),
            coordinator_name=response.coordinator_name,
            coordinator_url=self.company_summary_url_index.get_company_summary_url(
                response.coordinator_id
            ),
            plans=[
                AssociatedPlanPresentation(
                    plan_name=plan.plan_name,
                    plan_url=self.user_url_index.get_plan_summary_url(plan.plan_id),
                    plan_individual_price=self.__format_price(
                        plan.plan_individual_price
                    ),
                    plan_coop_price=self.__format_price(plan.plan_coop_price),
                    end_coop_url=self.end_coop_url_index.get_end_coop_url(
                        plan_id=plan.plan_id, cooperation_id=response.coop_id
                    ),
                )
                for plan in response.plans
            ],
        )

    def __format_price(self, price_per_unit: Decimal) -> str:
        return f"{round(price_per_unit, 2)}"<|MERGE_RESOLUTION|>--- conflicted
+++ resolved
@@ -5,12 +5,9 @@
 from injector import inject
 
 from arbeitszeit.use_cases.get_coop_summary import GetCoopSummarySuccess
+from arbeitszeit_web.session import Session
 
-<<<<<<< HEAD
-from .url_index import EndCoopUrlIndex, UserUrlIndex
-=======
-from .url_index import CompanySummaryUrlIndex, EndCoopUrlIndex, PlanSummaryUrlIndex
->>>>>>> 185c8947
+from .url_index import EndCoopUrlIndex, UrlIndex, UserUrlIndex
 
 
 @dataclass
@@ -43,7 +40,8 @@
 class GetCoopSummarySuccessPresenter:
     user_url_index: UserUrlIndex
     end_coop_url_index: EndCoopUrlIndex
-    company_summary_url_index: CompanySummaryUrlIndex
+    url_index: UrlIndex
+    session: Session
 
     def present(self, response: GetCoopSummarySuccess) -> GetCoopSummaryViewModel:
         return GetCoopSummaryViewModel(
@@ -53,8 +51,9 @@
             coop_definition=response.coop_definition.splitlines(),
             coordinator_id=str(response.coordinator_id),
             coordinator_name=response.coordinator_name,
-            coordinator_url=self.company_summary_url_index.get_company_summary_url(
-                response.coordinator_id
+            coordinator_url=self.url_index.get_company_summary_url(
+                user_role=self.session.get_user_role(),
+                company_id=response.coordinator_id,
             ),
             plans=[
                 AssociatedPlanPresentation(

{
  description = "Arbeitszeitapp";
  inputs = {
    nixpkgs.url = "github:NixOS/nixpkgs/nixpkgs-unstable";
    flake-utils.url = "github:numtide/flake-utils";
  };

  outputs = { self, nixpkgs, flake-utils }:
    let
      systemDependent = flake-utils.lib.eachDefaultSystem (system:
        let
          pkgs = import nixpkgs {
            inherit system;
            overlays = [ self.overlay ];
          };
          python = pkgs.python3;
        in {
          devShell = pkgs.mkShell {
            packages =
<<<<<<< HEAD
              (with python.pkgs; [ black flake8 mypy isort psycopg2 gunicorn ])
=======
              (with python.pkgs; [ black flake8 mypy isort types-dateutil ])
>>>>>>> da035abd
              ++ (with pkgs; [ nixfmt ]);
            inputsFrom = [ python.pkgs.arbeitszeitapp ];
          };
          defaultPackage = pkgs.python3.pkgs.arbeitszeitapp;
<<<<<<< HEAD
          packages = {
            arbeitszeitapp-docker-image = pkgs.arbeitszeitapp-docker-image;
          };
=======
          packages = { inherit python; };
>>>>>>> da035abd
        });
      systemIndependent = {
        overlay = final: prev: {
          python3 = prev.python3.override {
            packageOverrides = import nix/pythonPackages.nix;
          };
          arbeitszeitapp-docker-image =
            prev.callPackage nix/docker.nix { python = final.python3; };
        };
      };
    in systemDependent // systemIndependent;
}<|MERGE_RESOLUTION|>--- conflicted
+++ resolved
@@ -16,23 +16,22 @@
           python = pkgs.python3;
         in {
           devShell = pkgs.mkShell {
-            packages =
-<<<<<<< HEAD
-              (with python.pkgs; [ black flake8 mypy isort psycopg2 gunicorn ])
-=======
-              (with python.pkgs; [ black flake8 mypy isort types-dateutil ])
->>>>>>> da035abd
-              ++ (with pkgs; [ nixfmt ]);
+            packages = (with python.pkgs; [
+              black
+              flake8
+              mypy
+              isort
+              psycopg2
+              gunicorn
+              types-dateutil
+            ]) ++ (with pkgs; [ nixfmt ]);
             inputsFrom = [ python.pkgs.arbeitszeitapp ];
           };
           defaultPackage = pkgs.python3.pkgs.arbeitszeitapp;
-<<<<<<< HEAD
           packages = {
+            inherit python;
             arbeitszeitapp-docker-image = pkgs.arbeitszeitapp-docker-image;
           };
-=======
-          packages = { inherit python; };
->>>>>>> da035abd
         });
       systemIndependent = {
         overlay = final: prev: {

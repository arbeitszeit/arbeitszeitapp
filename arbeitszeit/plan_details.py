--- conflicted
+++ resolved
@@ -26,11 +26,7 @@
     labour_cost: Decimal
     is_public_service: bool
     price_per_unit: Decimal
-<<<<<<< HEAD
     labour_cost_per_unit: Decimal
-    is_available: bool
-=======
->>>>>>> 1ff70fa6
     is_cooperating: bool
     cooperation: Optional[UUID]
     creation_date: datetime
@@ -72,11 +68,7 @@
             labour_cost=plan.production_costs.labour_cost,
             is_public_service=plan.is_public_service,
             price_per_unit=price_per_unit,
-<<<<<<< HEAD
             labour_cost_per_unit=labour_cost_per_unit,
-            is_available=plan.is_available,
-=======
->>>>>>> 1ff70fa6
             is_cooperating=bool(plan.cooperation),
             cooperation=plan.cooperation or None,
             creation_date=plan.plan_creation_date,

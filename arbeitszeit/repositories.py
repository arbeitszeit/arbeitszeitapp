--- conflicted
+++ resolved
@@ -140,13 +140,13 @@
         pass
 
     @abstractmethod
-<<<<<<< HEAD
     def query_active_plans_by_product_name(self, query: str) -> Iterator[Plan]:
         pass
 
     @abstractmethod
     def query_active_plans_by_plan_id(self, query: str) -> Iterator[Plan]:
-=======
+        pass
+
     def get_all_plans_for_company(self, company_id: UUID) -> Iterator[Plan]:
         pass
 
@@ -160,7 +160,6 @@
 
     @abstractmethod
     def get_expired_plans_for_company(self, company_id: UUID) -> Iterator[Plan]:
->>>>>>> cd985e00
         pass
 
 

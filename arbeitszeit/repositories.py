--- conflicted
+++ resolved
@@ -94,13 +94,14 @@
         pass
 
 
-<<<<<<< HEAD
 class AccountOwnerRepository(ABC):
     @abstractmethod
     def get_account_owner(
         self, account: Account
     ) -> Union[Member, Company, SocialAccounting]:
-=======
+        pass
+
+
 class CompanyRepository(ABC):
     @abstractmethod
     def create_company(
@@ -117,5 +118,4 @@
 
     @abstractmethod
     def has_company_with_email(self, email: str) -> bool:
->>>>>>> 97a95a95
         pass
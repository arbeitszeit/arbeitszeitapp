from dataclasses import dataclass
from datetime import datetime
from decimal import Decimal
from typing import List, Optional
from uuid import UUID

from injector import inject

from arbeitszeit.price_calculator import calculate_price
from arbeitszeit.repositories import PlanCooperationRepository, PlanRepository


@dataclass
class ShowMyPlansRequest:
    company_id: UUID


@dataclass
class PlanInfo:
    id: UUID
    prd_name: str
    description: str
    price_per_unit: Decimal
    is_public_service: bool
    plan_creation_date: Optional[datetime]
    activation_date: Optional[datetime]
    expiration_date: Optional[datetime]
    expiration_relative: Optional[int]
    is_available: bool
    renewed: bool
    is_cooperating: bool
    cooperation: Optional[UUID]


@dataclass
class ShowMyPlansResponse:
    count_all_plans: int
    non_active_plans: List[PlanInfo]
    active_plans: List[PlanInfo]
    expired_plans: List[PlanInfo]


@inject
@dataclass
class ShowMyPlansUseCase:
    plan_repository: PlanRepository
    plan_cooperation_repository: PlanCooperationRepository

    def __call__(self, request: ShowMyPlansRequest) -> ShowMyPlansResponse:
<<<<<<< HEAD
        all_plans_of_company = [
            plan
=======
        all_plans = [
            PlanInfo(
                id=plan.id,
                prd_name=plan.prd_name,
                description=plan.description,
                price_per_unit=calculate_price(
                    self.plan_cooperation_repository.get_cooperating_plans(plan.id)
                ),
                is_public_service=plan.is_public_service,
                plan_creation_date=plan.plan_creation_date,
                activation_date=plan.activation_date,
                expiration_date=plan.expiration_date,
                expiration_relative=plan.expiration_relative,
                is_available=plan.is_available,
                renewed=plan.renewed,
                is_cooperating=bool(plan.cooperation),
                cooperation=plan.cooperation,
            )
>>>>>>> 4c2f84a7
            for plan in self.plan_repository.get_all_plans_for_company(
                request.company_id
            )
        ]
        count_all_plans = len(all_plans_of_company)

        non_active_plans = [
            PlanInfo(
                id=plan.id,
                prd_name=plan.prd_name,
                description=plan.description,
                price_per_unit=calculate_price(
                    self.plan_cooperation_repository.get_cooperating_plans(plan.id)
                ),
                is_public_service=plan.is_public_service,
                plan_creation_date=plan.plan_creation_date,
                activation_date=plan.activation_date,
                expiration_date=plan.expiration_date,
                expiration_relative=plan.expiration_relative,
                is_available=plan.is_available,
                renewed=plan.renewed,
                is_cooperating=bool(plan.cooperation),
                cooperation=plan.cooperation,
            )
            for plan in all_plans_of_company
            if (plan.approved and not plan.is_active and not plan.expired)
        ]
        active_plans = [
            PlanInfo(
                id=plan.id,
                prd_name=plan.prd_name,
                description=plan.description,
                price_per_unit=calculate_price(
                    self.plan_cooperation_repository.get_cooperating_plans(plan.id)
                ),
                is_public_service=plan.is_public_service,
                plan_creation_date=plan.plan_creation_date,
                activation_date=plan.activation_date,
                expiration_date=plan.expiration_date,
                expiration_relative=plan.expiration_relative,
                is_available=plan.is_available,
                renewed=plan.renewed,
                is_cooperating=bool(plan.cooperation),
                cooperation=plan.cooperation,
            )
            for plan in all_plans_of_company
            if (plan.approved and plan.is_active and not plan.expired)
        ]
        expired_plans = [
            PlanInfo(
                id=plan.id,
                prd_name=plan.prd_name,
                description=plan.description,
                price_per_unit=calculate_price(
                    self.plan_cooperation_repository.get_cooperating_plans(plan.id)
                ),
                is_public_service=plan.is_public_service,
                plan_creation_date=plan.plan_creation_date,
                activation_date=plan.activation_date,
                expiration_date=plan.expiration_date,
                expiration_relative=plan.expiration_relative,
                is_available=plan.is_available,
                renewed=plan.renewed,
                is_cooperating=bool(plan.cooperation),
                cooperation=plan.cooperation,
            )
            for plan in all_plans_of_company
            if plan.expired
        ]
        return ShowMyPlansResponse(
            count_all_plans=count_all_plans,
            non_active_plans=non_active_plans,
            active_plans=active_plans,
            expired_plans=expired_plans,
        )<|MERGE_RESOLUTION|>--- conflicted
+++ resolved
@@ -47,29 +47,8 @@
     plan_cooperation_repository: PlanCooperationRepository
 
     def __call__(self, request: ShowMyPlansRequest) -> ShowMyPlansResponse:
-<<<<<<< HEAD
         all_plans_of_company = [
             plan
-=======
-        all_plans = [
-            PlanInfo(
-                id=plan.id,
-                prd_name=plan.prd_name,
-                description=plan.description,
-                price_per_unit=calculate_price(
-                    self.plan_cooperation_repository.get_cooperating_plans(plan.id)
-                ),
-                is_public_service=plan.is_public_service,
-                plan_creation_date=plan.plan_creation_date,
-                activation_date=plan.activation_date,
-                expiration_date=plan.expiration_date,
-                expiration_relative=plan.expiration_relative,
-                is_available=plan.is_available,
-                renewed=plan.renewed,
-                is_cooperating=bool(plan.cooperation),
-                cooperation=plan.cooperation,
-            )
->>>>>>> 4c2f84a7
             for plan in self.plan_repository.get_all_plans_for_company(
                 request.company_id
             )
@@ -137,7 +116,7 @@
                 cooperation=plan.cooperation,
             )
             for plan in all_plans_of_company
-            if plan.expired
+            if plan.expired and (not plan.hidden_by_user)
         ]
         return ShowMyPlansResponse(
             count_all_plans=count_all_plans,

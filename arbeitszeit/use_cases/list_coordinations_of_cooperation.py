from dataclasses import dataclass
from datetime import datetime
from typing import Optional
from uuid import UUID

from arbeitszeit.repositories import DatabaseGateway


@dataclass
class CoordinationInfo:
    coordinator_id: UUID
    coordinator_name: str
    start_time: datetime
    end_time: Optional[datetime]


@dataclass
class ListCoordinationsOfCooperationUseCase:
    database_gateway: DatabaseGateway

    @dataclass
    class Request:
        cooperation: UUID

    @dataclass
    class Response:
        coordinations: list[CoordinationInfo]
        cooperation_id: UUID
        cooperation_name: str

    def list_coordinations(self, request: Request) -> Response:
        tenures_and_coordinators = list(
            self.database_gateway.get_coordination_tenures()
            .of_cooperation(request.cooperation)
            .ordered_by_start_date(ascending=False)
            .joined_with_coordinator()
        )
        coordinations: list[CoordinationInfo] = []
        end_timestamp = None
        for tenure, coordinator in tenures_and_coordinators:
            coordinations.append(
                CoordinationInfo(
                    coordinator_id=coordinator.id,
                    coordinator_name=coordinator.name,
                    start_time=tenure.start_date,
                    end_time=end_timestamp,
                )
            )
<<<<<<< HEAD
=======
            end_timestamp = tenure.start_date
>>>>>>> 5b9049e2
        assert coordinations  # there cannot be a cooperation without at least one coordination_tenure
        cooperation = (
            self.database_gateway.get_cooperations()
            .with_id(request.cooperation)
            .first()
        )
        assert cooperation

        return self.Response(
            coordinations=coordinations,
            cooperation_id=request.cooperation,
            cooperation_name=cooperation.name,
        )<|MERGE_RESOLUTION|>--- conflicted
+++ resolved
@@ -46,10 +46,7 @@
                     end_time=end_timestamp,
                 )
             )
-<<<<<<< HEAD
-=======
             end_timestamp = tenure.start_date
->>>>>>> 5b9049e2
         assert coordinations  # there cannot be a cooperation without at least one coordination_tenure
         cooperation = (
             self.database_gateway.get_cooperations()

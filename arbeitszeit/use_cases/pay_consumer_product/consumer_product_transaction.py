from __future__ import annotations

from dataclasses import dataclass

from injector import inject

from arbeitszeit.datetime_service import DatetimeService
from arbeitszeit.entities import Member, Plan, PurposesOfPurchases
from arbeitszeit.repositories import PurchaseRepository, TransactionRepository


@inject
@dataclass
class ConsumerProductTransactionFactory:
    datetime_service: DatetimeService
    purchase_repository: PurchaseRepository
    transaction_repository: TransactionRepository

    def create_consumer_product_transaction(
        self,
        buyer: Member,
        plan: Plan,
        amount: int,
    ) -> ConsumerProductTransaction:
        return ConsumerProductTransaction(
            buyer,
            plan,
            amount,
            self.datetime_service,
            self.purchase_repository,
            self.transaction_repository,
        )


@dataclass
class ConsumerProductTransaction:
    buyer: Member
    plan: Plan
    amount: int
    datetime_service: DatetimeService
    purchase_repository: PurchaseRepository
    transaction_repository: TransactionRepository

    def record_purchase(self) -> None:
<<<<<<< HEAD
        price_per_unit = self.plan.price_per_unit
        purchase = self.purchase_factory.create_purchase(
=======
        price_per_unit = self.plan.price_per_unit()
        self.purchase_repository.create_purchase(
>>>>>>> 10f6f43d
            purchase_date=self.datetime_service.now(),
            plan=self.plan,
            buyer=self.buyer,
            price_per_unit=price_per_unit,
            amount=self.amount,
            purpose=PurposesOfPurchases.consumption,
        )

    def exchange_currency(self) -> None:
        price_total = self.amount * self.plan.price_per_unit
        sending_account = self.buyer.account
        self.transaction_repository.create_transaction(
            date=self.datetime_service.now(),
            sending_account=sending_account,
            receiving_account=self.plan.planner.product_account,
            amount=price_total,
            purpose=f"Plan-Id: {self.plan.id}",
        )<|MERGE_RESOLUTION|>--- conflicted
+++ resolved
@@ -42,13 +42,8 @@
     transaction_repository: TransactionRepository
 
     def record_purchase(self) -> None:
-<<<<<<< HEAD
         price_per_unit = self.plan.price_per_unit
-        purchase = self.purchase_factory.create_purchase(
-=======
-        price_per_unit = self.plan.price_per_unit()
         self.purchase_repository.create_purchase(
->>>>>>> 10f6f43d
             purchase_date=self.datetime_service.now(),
             plan=self.plan,
             buyer=self.buyer,

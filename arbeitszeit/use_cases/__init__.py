--- conflicted
+++ resolved
@@ -98,17 +98,12 @@
     "GetTransactionInfos",
     "InviteWorkerToCompany",
     "InviteWorkerToCompanyRequest",
-<<<<<<< HEAD
     "InviteWorkerToCompanyResponse",
-    "ListDraftsOfCompany",
-    "ListDraftsResponse",
-=======
     "ListDraftsOfCompany",
     "ListDraftsResponse",
     "ListMessages",
     "ListMessagesRequest",
     "ListMessagesResponse",
->>>>>>> 722f8209
     "PayConsumerProduct",
     "PayConsumerProductRequest",
     "PayConsumerProductResponse",

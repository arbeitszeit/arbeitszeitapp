--- conflicted
+++ resolved
@@ -23,12 +23,8 @@
 )
 from arbeitszeit.transaction_factory import TransactionFactory
 
-<<<<<<< HEAD
-# do not delete
-=======
 # do not delete, these imports make imports of use cases module more convenient.
 from .adjust_balance import adjust_balance
->>>>>>> 3353ad66
 from .grant_credit import GrantCredit
 from .pay_consumer_product import PayConsumerProduct
 from .pay_means_of_production import PayMeansOfProduction

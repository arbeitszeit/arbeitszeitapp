--- conflicted
+++ resolved
@@ -25,8 +25,7 @@
         )
         self.get_plan_summary_member_use_case = self.injector.get(GetPlanSummaryMember)
         self.datetime_service = self.injector.get(FakeDatetimeService)
-<<<<<<< HEAD
-        self.planner = self.company_generator.create_company()
+        self.planner = self.company_generator.create_company_entity()
         self.notify_accountants_presenter = self.injector.get(
             NotifyAccountantsAboutNewPlanPresenterImpl
         )
@@ -91,10 +90,6 @@
         )
         summary = cast(GetPlanSummaryMember.Success, response).plan_summary
         self.assertTrue(condition(summary), msg=f"{summary}")
-=======
-        self.company_generator = self.injector.get(CompanyGenerator)
-        self.planner = self.company_generator.create_company_entity()
->>>>>>> 8e3e25f7
 
 
 class UseCaseTests(BaseUseCaseTestCase):

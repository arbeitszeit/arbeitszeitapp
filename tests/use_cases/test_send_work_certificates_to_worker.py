from decimal import Decimal

from arbeitszeit.use_cases import (
    SendWorkCertificatesToWorker,
    SendWorkCertificatesToWorkerRequest,
    SendWorkCertificatesToWorkerResponse,
)
from tests.data_generators import CompanyGenerator, MemberGenerator

from .base_test_case import BaseTestCase
from .repositories import (
    AccountRepository,
    CompanyWorkerRepository,
    TransactionRepository,
)


<<<<<<< HEAD
@injection_test
def test_that_transfer_is_rejected_if_money_is_sent_to_worker_not_working_in_company(
    send_work_certificates_to_worker: SendWorkCertificatesToWorker,
    company_worker_repository: CompanyWorkerRepository,
    company_generator: CompanyGenerator,
    member_generator: MemberGenerator,
):
    company = company_generator.create_company()
    worker1 = member_generator.create_member()
    company_worker_repository.add_worker_to_company(company.id, worker1)
    worker2 = member_generator.create_member()
    amount_to_transfer = Decimal(50)

    response = send_work_certificates_to_worker(
        SendWorkCertificatesToWorkerRequest(company.id, worker2, amount_to_transfer)
    )
    assert response.is_rejected
    assert (
        response.rejection_reason
        == SendWorkCertificatesToWorkerResponse.RejectionReason.worker_not_at_company
    )
=======
class UseCaseTester(BaseTestCase):
    def setUp(self) -> None:
        super().setUp()
        self.company_generator = self.injector.get(CompanyGenerator)
        self.member_generator = self.injector.get(MemberGenerator)
        self.company_worker_repository = self.injector.get(CompanyWorkerRepository)
        self.send_work_certificates_to_worker = self.injector.get(
            SendWorkCertificatesToWorker
        )
        self.account_repository = self.injector.get(AccountRepository)
        self.transaction_repository = self.injector.get(TransactionRepository)

    def test_that_transfer_is_rejected_if_money_is_sent_to_worker_not_working_in_company(
        self,
    ) -> None:
        company = self.company_generator.create_company()
        worker1 = self.member_generator.create_member()
        self.company_worker_repository.add_worker_to_company(company.id, worker1.id)
        worker2 = self.member_generator.create_member()
        amount_to_transfer = Decimal(50)
>>>>>>> 6ed9dc1b

        response = self.send_work_certificates_to_worker(
            SendWorkCertificatesToWorkerRequest(
                company.id, worker2.id, amount_to_transfer
            )
        )
        assert response.is_rejected
        assert (
            response.rejection_reason
            == SendWorkCertificatesToWorkerResponse.RejectionReason.worker_not_at_company
        )

<<<<<<< HEAD
@injection_test
def test_that_correct_transfer_does_not_get_rejected(
    send_work_certificates_to_worker: SendWorkCertificatesToWorker,
    company_worker_repository: CompanyWorkerRepository,
    company_generator: CompanyGenerator,
    member_generator: MemberGenerator,
):
    company = company_generator.create_company()
    worker = member_generator.create_member()
    company_worker_repository.add_worker_to_company(company.id, worker)
    amount_to_transfer = Decimal(50)
    response = send_work_certificates_to_worker(
        SendWorkCertificatesToWorkerRequest(company.id, worker, amount_to_transfer)
    )
    assert not response.is_rejected
=======
    def test_that_correct_transfer_does_not_get_rejected(self) -> None:
        company = self.company_generator.create_company()
        worker = self.member_generator.create_member()
        self.company_worker_repository.add_worker_to_company(company.id, worker.id)
        amount_to_transfer = Decimal(50)
        response = self.send_work_certificates_to_worker(
            SendWorkCertificatesToWorkerRequest(
                company.id, worker.id, amount_to_transfer
            )
        )
        assert not response.is_rejected
>>>>>>> 6ed9dc1b

    def test_that_after_transfer_balances_of_worker_and_company_are_correct(
        self,
    ) -> None:
        company = self.company_generator.create_company()
        worker = self.member_generator.create_member()
        self.company_worker_repository.add_worker_to_company(company.id, worker.id)
        amount_to_transfer = Decimal(50)
        self.send_work_certificates_to_worker(
            SendWorkCertificatesToWorkerRequest(
                company.id, worker.id, amount_to_transfer
            )
        )
        assert (
            self.account_repository.get_account_balance(company.work_account)
            == -amount_to_transfer
        )
        assert (
            self.account_repository.get_account_balance(worker.account)
            == amount_to_transfer
        )

<<<<<<< HEAD
@injection_test
def test_that_after_transfer_balances_of_worker_and_company_are_correct(
    send_work_certificates_to_worker: SendWorkCertificatesToWorker,
    company_worker_repository: CompanyWorkerRepository,
    company_generator: CompanyGenerator,
    member_generator: MemberGenerator,
    account_repository: AccountRepository,
):
    company = company_generator.create_company()
    worker = member_generator.create_member_entity()
    company_worker_repository.add_worker_to_company(company.id, worker.id)
    amount_to_transfer = Decimal(50)
    send_work_certificates_to_worker(
        SendWorkCertificatesToWorkerRequest(company.id, worker.id, amount_to_transfer)
    )
    assert (
        account_repository.get_account_balance(company.work_account)
        == -amount_to_transfer
    )
    assert account_repository.get_account_balance(worker.account) == amount_to_transfer
=======
    def test_that_after_transfer_one_transaction_is_added(self) -> None:
        company = self.company_generator.create_company()
        worker = self.member_generator.create_member()
        self.company_worker_repository.add_worker_to_company(company.id, worker.id)
        amount_to_transfer = Decimal(50)
        self.send_work_certificates_to_worker(
            SendWorkCertificatesToWorkerRequest(
                company.id, worker.id, amount_to_transfer
            )
        )
        assert len(self.transaction_repository.transactions) == 1
>>>>>>> 6ed9dc1b

    def test_that_after_transfer_correct_transaction_is_added(self) -> None:
        company = self.company_generator.create_company()
        worker = self.member_generator.create_member()
        self.company_worker_repository.add_worker_to_company(company.id, worker.id)
        amount_to_transfer = Decimal(50)
        self.send_work_certificates_to_worker(
            SendWorkCertificatesToWorkerRequest(
                company.id, worker.id, amount_to_transfer
            )
        )

<<<<<<< HEAD
@injection_test
def test_that_after_transfer_one_transaction_is_added(
    send_work_certificates_to_worker: SendWorkCertificatesToWorker,
    company_worker_repository: CompanyWorkerRepository,
    transaction_repository: TransactionRepository,
    company_generator: CompanyGenerator,
    member_generator: MemberGenerator,
):
    company = company_generator.create_company()
    worker = member_generator.create_member_entity()
    company_worker_repository.add_worker_to_company(company.id, worker.id)
    amount_to_transfer = Decimal(50)
    send_work_certificates_to_worker(
        SendWorkCertificatesToWorkerRequest(company.id, worker.id, amount_to_transfer)
    )
    assert len(transaction_repository.transactions) == 1


@injection_test
def test_that_after_transfer_correct_transaction_is_added(
    send_work_certificates_to_worker: SendWorkCertificatesToWorker,
    company_worker_repository: CompanyWorkerRepository,
    transaction_repository: TransactionRepository,
    company_generator: CompanyGenerator,
    member_generator: MemberGenerator,
):
    company = company_generator.create_company()
    worker = member_generator.create_member_entity()
    company_worker_repository.add_worker_to_company(company.id, worker.id)
    amount_to_transfer = Decimal(50)
    send_work_certificates_to_worker(
        SendWorkCertificatesToWorkerRequest(company.id, worker.id, amount_to_transfer)
    )

    assert len(transaction_repository.transactions) == 1
    transaction = transaction_repository.transactions[0]
    assert transaction.amount_sent == amount_to_transfer
    assert transaction.amount_received == amount_to_transfer
    assert transaction.sending_account == company.work_account
    assert transaction.receiving_account == worker.account
=======
        assert len(self.transaction_repository.transactions) == 1
        transaction = self.transaction_repository.transactions[0]
        assert transaction.amount_sent == amount_to_transfer
        assert transaction.amount_received == amount_to_transfer
        assert transaction.sending_account == company.work_account
        assert transaction.receiving_account == worker.account
>>>>>>> 6ed9dc1b
<|MERGE_RESOLUTION|>--- conflicted
+++ resolved
@@ -15,29 +15,6 @@
 )
 
 
-<<<<<<< HEAD
-@injection_test
-def test_that_transfer_is_rejected_if_money_is_sent_to_worker_not_working_in_company(
-    send_work_certificates_to_worker: SendWorkCertificatesToWorker,
-    company_worker_repository: CompanyWorkerRepository,
-    company_generator: CompanyGenerator,
-    member_generator: MemberGenerator,
-):
-    company = company_generator.create_company()
-    worker1 = member_generator.create_member()
-    company_worker_repository.add_worker_to_company(company.id, worker1)
-    worker2 = member_generator.create_member()
-    amount_to_transfer = Decimal(50)
-
-    response = send_work_certificates_to_worker(
-        SendWorkCertificatesToWorkerRequest(company.id, worker2, amount_to_transfer)
-    )
-    assert response.is_rejected
-    assert (
-        response.rejection_reason
-        == SendWorkCertificatesToWorkerResponse.RejectionReason.worker_not_at_company
-    )
-=======
 class UseCaseTester(BaseTestCase):
     def setUp(self) -> None:
         super().setUp()
@@ -55,15 +32,12 @@
     ) -> None:
         company = self.company_generator.create_company()
         worker1 = self.member_generator.create_member()
-        self.company_worker_repository.add_worker_to_company(company.id, worker1.id)
+        self.company_worker_repository.add_worker_to_company(company.id, worker1)
         worker2 = self.member_generator.create_member()
         amount_to_transfer = Decimal(50)
->>>>>>> 6ed9dc1b
 
         response = self.send_work_certificates_to_worker(
-            SendWorkCertificatesToWorkerRequest(
-                company.id, worker2.id, amount_to_transfer
-            )
+            SendWorkCertificatesToWorkerRequest(company.id, worker2, amount_to_transfer)
         )
         assert response.is_rejected
         assert (
@@ -71,41 +45,21 @@
             == SendWorkCertificatesToWorkerResponse.RejectionReason.worker_not_at_company
         )
 
-<<<<<<< HEAD
-@injection_test
-def test_that_correct_transfer_does_not_get_rejected(
-    send_work_certificates_to_worker: SendWorkCertificatesToWorker,
-    company_worker_repository: CompanyWorkerRepository,
-    company_generator: CompanyGenerator,
-    member_generator: MemberGenerator,
-):
-    company = company_generator.create_company()
-    worker = member_generator.create_member()
-    company_worker_repository.add_worker_to_company(company.id, worker)
-    amount_to_transfer = Decimal(50)
-    response = send_work_certificates_to_worker(
-        SendWorkCertificatesToWorkerRequest(company.id, worker, amount_to_transfer)
-    )
-    assert not response.is_rejected
-=======
     def test_that_correct_transfer_does_not_get_rejected(self) -> None:
         company = self.company_generator.create_company()
         worker = self.member_generator.create_member()
-        self.company_worker_repository.add_worker_to_company(company.id, worker.id)
+        self.company_worker_repository.add_worker_to_company(company.id, worker)
         amount_to_transfer = Decimal(50)
         response = self.send_work_certificates_to_worker(
-            SendWorkCertificatesToWorkerRequest(
-                company.id, worker.id, amount_to_transfer
-            )
+            SendWorkCertificatesToWorkerRequest(company.id, worker, amount_to_transfer)
         )
         assert not response.is_rejected
->>>>>>> 6ed9dc1b
 
     def test_that_after_transfer_balances_of_worker_and_company_are_correct(
         self,
     ) -> None:
         company = self.company_generator.create_company()
-        worker = self.member_generator.create_member()
+        worker = self.member_generator.create_member_entity()
         self.company_worker_repository.add_worker_to_company(company.id, worker.id)
         amount_to_transfer = Decimal(50)
         self.send_work_certificates_to_worker(
@@ -122,44 +76,19 @@
             == amount_to_transfer
         )
 
-<<<<<<< HEAD
-@injection_test
-def test_that_after_transfer_balances_of_worker_and_company_are_correct(
-    send_work_certificates_to_worker: SendWorkCertificatesToWorker,
-    company_worker_repository: CompanyWorkerRepository,
-    company_generator: CompanyGenerator,
-    member_generator: MemberGenerator,
-    account_repository: AccountRepository,
-):
-    company = company_generator.create_company()
-    worker = member_generator.create_member_entity()
-    company_worker_repository.add_worker_to_company(company.id, worker.id)
-    amount_to_transfer = Decimal(50)
-    send_work_certificates_to_worker(
-        SendWorkCertificatesToWorkerRequest(company.id, worker.id, amount_to_transfer)
-    )
-    assert (
-        account_repository.get_account_balance(company.work_account)
-        == -amount_to_transfer
-    )
-    assert account_repository.get_account_balance(worker.account) == amount_to_transfer
-=======
     def test_that_after_transfer_one_transaction_is_added(self) -> None:
         company = self.company_generator.create_company()
         worker = self.member_generator.create_member()
-        self.company_worker_repository.add_worker_to_company(company.id, worker.id)
+        self.company_worker_repository.add_worker_to_company(company.id, worker)
         amount_to_transfer = Decimal(50)
         self.send_work_certificates_to_worker(
-            SendWorkCertificatesToWorkerRequest(
-                company.id, worker.id, amount_to_transfer
-            )
+            SendWorkCertificatesToWorkerRequest(company.id, worker, amount_to_transfer)
         )
         assert len(self.transaction_repository.transactions) == 1
->>>>>>> 6ed9dc1b
 
     def test_that_after_transfer_correct_transaction_is_added(self) -> None:
         company = self.company_generator.create_company()
-        worker = self.member_generator.create_member()
+        worker = self.member_generator.create_member_entity()
         self.company_worker_repository.add_worker_to_company(company.id, worker.id)
         amount_to_transfer = Decimal(50)
         self.send_work_certificates_to_worker(
@@ -168,52 +97,9 @@
             )
         )
 
-<<<<<<< HEAD
-@injection_test
-def test_that_after_transfer_one_transaction_is_added(
-    send_work_certificates_to_worker: SendWorkCertificatesToWorker,
-    company_worker_repository: CompanyWorkerRepository,
-    transaction_repository: TransactionRepository,
-    company_generator: CompanyGenerator,
-    member_generator: MemberGenerator,
-):
-    company = company_generator.create_company()
-    worker = member_generator.create_member_entity()
-    company_worker_repository.add_worker_to_company(company.id, worker.id)
-    amount_to_transfer = Decimal(50)
-    send_work_certificates_to_worker(
-        SendWorkCertificatesToWorkerRequest(company.id, worker.id, amount_to_transfer)
-    )
-    assert len(transaction_repository.transactions) == 1
-
-
-@injection_test
-def test_that_after_transfer_correct_transaction_is_added(
-    send_work_certificates_to_worker: SendWorkCertificatesToWorker,
-    company_worker_repository: CompanyWorkerRepository,
-    transaction_repository: TransactionRepository,
-    company_generator: CompanyGenerator,
-    member_generator: MemberGenerator,
-):
-    company = company_generator.create_company()
-    worker = member_generator.create_member_entity()
-    company_worker_repository.add_worker_to_company(company.id, worker.id)
-    amount_to_transfer = Decimal(50)
-    send_work_certificates_to_worker(
-        SendWorkCertificatesToWorkerRequest(company.id, worker.id, amount_to_transfer)
-    )
-
-    assert len(transaction_repository.transactions) == 1
-    transaction = transaction_repository.transactions[0]
-    assert transaction.amount_sent == amount_to_transfer
-    assert transaction.amount_received == amount_to_transfer
-    assert transaction.sending_account == company.work_account
-    assert transaction.receiving_account == worker.account
-=======
         assert len(self.transaction_repository.transactions) == 1
         transaction = self.transaction_repository.transactions[0]
         assert transaction.amount_sent == amount_to_transfer
         assert transaction.amount_received == amount_to_transfer
         assert transaction.sending_account == company.work_account
-        assert transaction.receiving_account == worker.account
->>>>>>> 6ed9dc1b
+        assert transaction.receiving_account == worker.account
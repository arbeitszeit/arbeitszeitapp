from decimal import Decimal

from arbeitszeit.use_cases import (
    SendWorkCertificatesToWorker,
    SendWorkCertificatesToWorkerRequest,
    SendWorkCertificatesToWorkerResponse,
)
from tests.data_generators import CompanyGenerator, MemberGenerator

from .dependency_injection import injection_test
from .repositories import (
    AccountRepository,
    CompanyWorkerRepository,
    TransactionRepository,
)


@injection_test
def test_that_transfer_is_rejected_if_money_is_sent_to_worker_not_working_in_company(
    send_work_certificates_to_worker: SendWorkCertificatesToWorker,
    company_worker_repository: CompanyWorkerRepository,
    company_generator: CompanyGenerator,
    member_generator: MemberGenerator,
):
    company = company_generator.create_company()
<<<<<<< HEAD
    worker1 = member_generator.create_member_entity()
    company_worker_repository.add_worker_to_company(company, worker1)
    worker2 = member_generator.create_member_entity()
=======
    worker1 = member_generator.create_member()
    company_worker_repository.add_worker_to_company(company.id, worker1.id)
    worker2 = member_generator.create_member()
>>>>>>> b809150d
    amount_to_transfer = Decimal(50)

    response = send_work_certificates_to_worker(
        SendWorkCertificatesToWorkerRequest(company.id, worker2.id, amount_to_transfer)
    )
    assert response.is_rejected
    assert (
        response.rejection_reason
        == SendWorkCertificatesToWorkerResponse.RejectionReason.worker_not_at_company
    )


@injection_test
def test_that_correct_transfer_does_not_get_rejected(
    send_work_certificates_to_worker: SendWorkCertificatesToWorker,
    company_worker_repository: CompanyWorkerRepository,
    company_generator: CompanyGenerator,
    member_generator: MemberGenerator,
):
    company = company_generator.create_company()
<<<<<<< HEAD
    worker = member_generator.create_member_entity()
    company_worker_repository.add_worker_to_company(company, worker)
=======
    worker = member_generator.create_member()
    company_worker_repository.add_worker_to_company(company.id, worker.id)
>>>>>>> b809150d
    amount_to_transfer = Decimal(50)
    response = send_work_certificates_to_worker(
        SendWorkCertificatesToWorkerRequest(company.id, worker.id, amount_to_transfer)
    )
    assert not response.is_rejected


@injection_test
def test_that_after_transfer_balances_of_worker_and_company_are_correct(
    send_work_certificates_to_worker: SendWorkCertificatesToWorker,
    company_worker_repository: CompanyWorkerRepository,
    company_generator: CompanyGenerator,
    member_generator: MemberGenerator,
    account_repository: AccountRepository,
):
    company = company_generator.create_company()
<<<<<<< HEAD
    worker = member_generator.create_member_entity()
    company_worker_repository.add_worker_to_company(company, worker)
=======
    worker = member_generator.create_member()
    company_worker_repository.add_worker_to_company(company.id, worker.id)
>>>>>>> b809150d
    amount_to_transfer = Decimal(50)
    send_work_certificates_to_worker(
        SendWorkCertificatesToWorkerRequest(company.id, worker.id, amount_to_transfer)
    )
    assert (
        account_repository.get_account_balance(company.work_account)
        == -amount_to_transfer
    )
    assert account_repository.get_account_balance(worker.account) == amount_to_transfer


@injection_test
def test_that_after_transfer_one_transaction_is_added(
    send_work_certificates_to_worker: SendWorkCertificatesToWorker,
    company_worker_repository: CompanyWorkerRepository,
    transaction_repository: TransactionRepository,
    company_generator: CompanyGenerator,
    member_generator: MemberGenerator,
):
    company = company_generator.create_company()
<<<<<<< HEAD
    worker = member_generator.create_member_entity()
    company_worker_repository.add_worker_to_company(company, worker)
=======
    worker = member_generator.create_member()
    company_worker_repository.add_worker_to_company(company.id, worker.id)
>>>>>>> b809150d
    amount_to_transfer = Decimal(50)
    send_work_certificates_to_worker(
        SendWorkCertificatesToWorkerRequest(company.id, worker.id, amount_to_transfer)
    )
    assert len(transaction_repository.transactions) == 1


@injection_test
def test_that_after_transfer_correct_transaction_is_added(
    send_work_certificates_to_worker: SendWorkCertificatesToWorker,
    company_worker_repository: CompanyWorkerRepository,
    transaction_repository: TransactionRepository,
    company_generator: CompanyGenerator,
    member_generator: MemberGenerator,
):
    company = company_generator.create_company()
<<<<<<< HEAD
    worker = member_generator.create_member_entity()
    company_worker_repository.add_worker_to_company(company, worker)
=======
    worker = member_generator.create_member()
    company_worker_repository.add_worker_to_company(company.id, worker.id)
>>>>>>> b809150d
    amount_to_transfer = Decimal(50)
    send_work_certificates_to_worker(
        SendWorkCertificatesToWorkerRequest(company.id, worker.id, amount_to_transfer)
    )

    assert len(transaction_repository.transactions) == 1
    transaction = transaction_repository.transactions[0]
    assert transaction.amount_sent == amount_to_transfer
    assert transaction.amount_received == amount_to_transfer
    assert transaction.sending_account == company.work_account
    assert transaction.receiving_account == worker.account<|MERGE_RESOLUTION|>--- conflicted
+++ resolved
@@ -23,19 +23,13 @@
     member_generator: MemberGenerator,
 ):
     company = company_generator.create_company()
-<<<<<<< HEAD
-    worker1 = member_generator.create_member_entity()
-    company_worker_repository.add_worker_to_company(company, worker1)
-    worker2 = member_generator.create_member_entity()
-=======
     worker1 = member_generator.create_member()
-    company_worker_repository.add_worker_to_company(company.id, worker1.id)
+    company_worker_repository.add_worker_to_company(company.id, worker1)
     worker2 = member_generator.create_member()
->>>>>>> b809150d
     amount_to_transfer = Decimal(50)
 
     response = send_work_certificates_to_worker(
-        SendWorkCertificatesToWorkerRequest(company.id, worker2.id, amount_to_transfer)
+        SendWorkCertificatesToWorkerRequest(company.id, worker2, amount_to_transfer)
     )
     assert response.is_rejected
     assert (
@@ -52,16 +46,11 @@
     member_generator: MemberGenerator,
 ):
     company = company_generator.create_company()
-<<<<<<< HEAD
-    worker = member_generator.create_member_entity()
-    company_worker_repository.add_worker_to_company(company, worker)
-=======
     worker = member_generator.create_member()
-    company_worker_repository.add_worker_to_company(company.id, worker.id)
->>>>>>> b809150d
+    company_worker_repository.add_worker_to_company(company.id, worker)
     amount_to_transfer = Decimal(50)
     response = send_work_certificates_to_worker(
-        SendWorkCertificatesToWorkerRequest(company.id, worker.id, amount_to_transfer)
+        SendWorkCertificatesToWorkerRequest(company.id, worker, amount_to_transfer)
     )
     assert not response.is_rejected
 
@@ -75,13 +64,8 @@
     account_repository: AccountRepository,
 ):
     company = company_generator.create_company()
-<<<<<<< HEAD
     worker = member_generator.create_member_entity()
-    company_worker_repository.add_worker_to_company(company, worker)
-=======
-    worker = member_generator.create_member()
     company_worker_repository.add_worker_to_company(company.id, worker.id)
->>>>>>> b809150d
     amount_to_transfer = Decimal(50)
     send_work_certificates_to_worker(
         SendWorkCertificatesToWorkerRequest(company.id, worker.id, amount_to_transfer)
@@ -102,13 +86,8 @@
     member_generator: MemberGenerator,
 ):
     company = company_generator.create_company()
-<<<<<<< HEAD
     worker = member_generator.create_member_entity()
-    company_worker_repository.add_worker_to_company(company, worker)
-=======
-    worker = member_generator.create_member()
     company_worker_repository.add_worker_to_company(company.id, worker.id)
->>>>>>> b809150d
     amount_to_transfer = Decimal(50)
     send_work_certificates_to_worker(
         SendWorkCertificatesToWorkerRequest(company.id, worker.id, amount_to_transfer)
@@ -125,13 +104,8 @@
     member_generator: MemberGenerator,
 ):
     company = company_generator.create_company()
-<<<<<<< HEAD
     worker = member_generator.create_member_entity()
-    company_worker_repository.add_worker_to_company(company, worker)
-=======
-    worker = member_generator.create_member()
     company_worker_repository.add_worker_to_company(company.id, worker.id)
->>>>>>> b809150d
     amount_to_transfer = Decimal(50)
     send_work_certificates_to_worker(
         SendWorkCertificatesToWorkerRequest(company.id, worker.id, amount_to_transfer)

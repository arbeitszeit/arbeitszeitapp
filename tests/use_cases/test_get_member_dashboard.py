--- conflicted
+++ resolved
@@ -13,11 +13,7 @@
     def setUp(self) -> None:
         self.injector = get_dependency_injector()
         self.get_member_dashboard = self.injector.get(GetMemberDashboard)
-<<<<<<< HEAD
-        self.company_worker_repository = self.injector.get(MemberRepository)
-=======
         self.member_repository = self.injector.get(MemberRepository)
->>>>>>> c71204c4
         self.member_generator = self.injector.get(MemberGenerator)
         self.company_generator = self.injector.get(CompanyGenerator)
         self.plan_generator = self.injector.get(PlanGenerator)

from __future__ import annotations

from datetime import datetime
from decimal import Decimal
from typing import Optional
from uuid import UUID, uuid4

<<<<<<< HEAD
from arbeitszeit.entities import ProductionCosts, PurposesOfPurchases
from arbeitszeit.use_cases.pay_consumer_product import (
    PayConsumerProduct,
=======
from arbeitszeit.entities import ProductionCosts
from arbeitszeit.use_cases import query_member_purchases
from arbeitszeit.use_cases.pay_consumer_product import (
    PayConsumerProduct,
    PayConsumerProductRequest,
>>>>>>> f289bb81
    RejectionReason,
)
from arbeitszeit.use_cases.update_plans_and_payout import UpdatePlansAndPayout
from tests.control_thresholds import ControlThresholdsTestImpl
from tests.data_generators import TransactionGenerator

from .base_test_case import BaseTestCase
from .repositories import CompanyRepository, TransactionRepository


class PayConsumerProductTests(BaseTestCase):
    def setUp(self) -> None:
        super().setUp()
        self.transaction_generator = self.injector.get(TransactionGenerator)
        self.pay_consumer_product = self.injector.get(PayConsumerProduct)
        self.transaction_repository = self.injector.get(TransactionRepository)
        self.buyer = self.member_generator.create_member_entity()
        self.control_thresholds = self.injector.get(ControlThresholdsTestImpl)
        self.update_plans_and_payout = self.injector.get(UpdatePlansAndPayout)
        self.company_repository = self.injector.get(CompanyRepository)
        self.query_member_purchases = self.injector.get(
            query_member_purchases.QueryMemberPurchases
        )

    def test_payment_fails_when_plan_does_not_exist(self) -> None:
        response = self.pay_consumer_product.pay_consumer_product(
            self.make_request(uuid4(), 1)
        )
        self.assertFalse(response.is_accepted)
        self.assertEqual(response.rejection_reason, RejectionReason.plan_not_found)

    def test_payment_fails_when_buyer_does_not_exist(self) -> None:
        plan = self.plan_generator.create_plan()
        response = self.pay_consumer_product.pay_consumer_product(
            self.make_request(plan.id, 1, buyer=uuid4())
        )
        self.assertFalse(response.is_accepted)
        self.assertEqual(
            response.rejection_reason, RejectionReason.buyer_does_not_exist
        )

    def test_payment_is_unsuccessful_if_plan_is_expired(self) -> None:
        self.datetime_service.freeze_time(datetime(2000, 1, 1))
        plan = self.plan_generator.create_plan(
            timeframe=1,
        )
        self.update_plans_and_payout()
        self.datetime_service.freeze_time(datetime(2001, 1, 1))
        self.update_plans_and_payout()
        response = self.pay_consumer_product.pay_consumer_product(
            self.make_request(plan.id, amount=3)
        )
        self.assertFalse(response.is_accepted)
        self.assertEqual(response.rejection_reason, RejectionReason.plan_inactive)

    def test_payment_is_unsuccessful_if_member_has_no_certs_and_an_account_limit_of_zero(
        self,
    ) -> None:
        plan = self.plan_generator.create_plan()
        assert self.balance_checker.get_member_account_balance(self.buyer.id) == 0
        self.control_thresholds.set_allowed_overdraw_of_member_account(0)

        response = self.pay_consumer_product.pay_consumer_product(
            self.make_request(plan.id, 3)
        )
        self.assertFalse(response.is_accepted)
        self.assertEqual(
            response.rejection_reason, RejectionReason.insufficient_balance
        )

    def test_no_transaction_is_added_when_member_has_insufficient_balance(
        self,
    ) -> None:
        plan = self.plan_generator.create_plan()

        transactions_before_payment = len(
            self.transaction_repository.get_transactions()
        )
        assert self.balance_checker.get_member_account_balance(self.buyer.id) == 0
        self.control_thresholds.set_allowed_overdraw_of_member_account(0)

        self.pay_consumer_product.pay_consumer_product(
            self.make_request(plan.id, amount=3)
        )
        self.assertEqual(
            len(self.transaction_repository.get_transactions()),
            transactions_before_payment,
        )

    def test_no_purchase_is_added_when_member_has_insufficient_balance(
        self,
    ) -> None:
        plan = self.plan_generator.create_plan()
        assert self.balance_checker.get_member_account_balance(self.buyer.id) == 0
        self.control_thresholds.set_allowed_overdraw_of_member_account(0)

        self.pay_consumer_product.pay_consumer_product(
            self.make_request(plan.id, amount=3)
        )
        user_purchases = list(self.query_member_purchases(self.buyer.id))
        assert len(user_purchases) == 0

    def test_payment_is_successful_if_member_has_negative_certs_and_buys_public_product(
        self,
    ) -> None:
        plan = self.plan_generator.create_plan(is_public_service=True)
        self.make_transaction_to_buyer_account(Decimal("-10"))
        assert self.balance_checker.get_member_account_balance(
            self.buyer.id
        ) == Decimal("-10")
        self.control_thresholds.set_allowed_overdraw_of_member_account(0)

        response = self.pay_consumer_product.pay_consumer_product(
            self.make_request(plan.id, 3)
        )
        self.assertTrue(response.is_accepted)

    def test_payment_is_unsuccessful_if_member_without_certs_buys_value_of_10_and_has_account_limit_of_9(
        self,
    ) -> None:
        plan = self.plan_generator.create_plan(
            costs=ProductionCosts(
                means_cost=Decimal("4"),
                resource_cost=Decimal("4"),
                labour_cost=Decimal("2"),
            ),
            amount=1,
        )
        assert self.balance_checker.get_member_account_balance(self.buyer.id) == 0
        self.control_thresholds.set_allowed_overdraw_of_member_account(9)

        response = self.pay_consumer_product.pay_consumer_product(
            self.make_request(plan.id, amount=1)
        )
        self.assertFalse(response.is_accepted)
        self.assertEqual(
            response.rejection_reason, RejectionReason.insufficient_balance
        )

    def test_payment_is_successful_if_member_without_certs_buys_value_of_10_and_has_account_limit_of_11(
        self,
    ) -> None:
        plan = self.plan_generator.create_plan(
            costs=ProductionCosts(
                means_cost=Decimal("4"),
                resource_cost=Decimal("4"),
                labour_cost=Decimal("2"),
            ),
            amount=1,
            cooperation=None,
        )
        assert self.balance_checker.get_member_account_balance(self.buyer.id) == 0
        self.control_thresholds.set_allowed_overdraw_of_member_account(11)

        response = self.pay_consumer_product.pay_consumer_product(
            self.make_request(plan.id, 1)
        )
        self.assertTrue(response.is_accepted)

    def test_that_correct_transaction_is_added(self) -> None:
        plan = self.plan_generator.create_plan()
        transactions_before_payment = len(
            self.transaction_repository.get_transactions()
        )
        pieces = 3
        self.make_transaction_to_buyer_account(Decimal(100))
        self.pay_consumer_product.pay_consumer_product(
            self.make_request(plan.id, pieces)
        )
        self.assertEqual(
            len(self.transaction_repository.get_transactions()),
            transactions_before_payment + 2,
        )
        transaction_added = (
            self.transaction_repository.get_transactions()
            .ordered_by_transaction_date(descending=True)
            .first()
        )
        assert transaction_added
        expected_amount_sent = pieces * self.price_checker.get_unit_price(plan.id)
        expected_amount_received = pieces * self.price_checker.get_unit_cost(plan.id)
        planner = self.company_repository.get_companies().with_id(plan.planner).first()
        assert planner
        assert transaction_added.sending_account == self.buyer.account
        assert transaction_added.receiving_account == planner.product_account
        assert transaction_added.amount_sent == expected_amount_sent
        assert transaction_added.amount_received == expected_amount_received

    def test_balances_are_adjusted_correctly(self) -> None:
        plan = self.plan_generator.create_plan(
            costs=ProductionCosts(
                means_cost=Decimal(3),
                resource_cost=Decimal(3),
                labour_cost=Decimal(3),
            ),
            amount=4,
        )
        start_balance = Decimal(100)
        self.make_transaction_to_buyer_account(start_balance)
        bought_pieces = 2
        self.pay_consumer_product.pay_consumer_product(
            self.make_request(plan.id, bought_pieces)
        )
        costs = bought_pieces * self.price_checker.get_unit_price(plan.id)

        expected_balance = start_balance - costs
        assert (
            self.balance_checker.get_member_account_balance(self.buyer.id)
            == expected_balance
        )
        planner = self.company_repository.get_companies().with_id(plan.planner).first()
        assert planner
        assert (
            self.balance_checker.get_company_account_balances(planner.id).prd_account
            == Decimal("-9") + costs
        )

    def test_that_correct_transaction_is_added_when_plan_is_public_service(
        self,
    ) -> None:
        plan = self.plan_generator.create_plan(is_public_service=True)
        transactions_before_payment = len(
            self.transaction_repository.get_transactions()
        )
        pieces = 3
        self.pay_consumer_product.pay_consumer_product(
            self.make_request(plan.id, pieces)
        )
        self.assertEqual(
            len(self.transaction_repository.get_transactions()),
            transactions_before_payment + 1,
        )
        transaction_added = (
            self.transaction_repository.get_transactions()
            .ordered_by_transaction_date(descending=True)
            .first()
        )
        assert transaction_added
        planner = self.company_repository.get_companies().with_id(plan.planner).first()
        assert planner
        assert transaction_added.sending_account == self.buyer.account
        assert transaction_added.receiving_account == planner.product_account
        assert transaction_added.amount_sent == transaction_added.amount_received == 0

    def test_balances_are_adjusted_correctly_when_plan_is_public_service(self) -> None:
        plan = self.plan_generator.create_plan(is_public_service=True)
        pieces = 3
        self.pay_consumer_product.pay_consumer_product(
            self.make_request(plan.id, pieces)
        )
        costs = pieces * self.price_checker.get_unit_price(plan.id)
        planner = self.company_repository.get_companies().with_id(plan.planner).first()
        assert planner
        assert self.balance_checker.get_member_account_balance(self.buyer.id) == -costs
        assert (
            self.balance_checker.get_company_account_balances(planner.id).prd_account
            == costs
        )

    def test_correct_purchase_is_added(self) -> None:
        plan = self.plan_generator.create_plan()
        self.make_transaction_to_buyer_account(Decimal("100"))
        pieces = 3
        self.pay_consumer_product.pay_consumer_product(
            self.make_request(plan.id, pieces)
        )
        user_purchases = list(self.query_member_purchases(self.buyer.id))
        assert len(user_purchases) == 1
        latest_purchase = user_purchases[0]
        assert latest_purchase.price_per_unit == self.price_checker.get_unit_price(
            plan.id
        )
        assert latest_purchase.amount == pieces
        assert latest_purchase.plan_id == plan.id

    def test_correct_purchase_is_added_when_plan_is_public_service(self) -> None:
        plan = self.plan_generator.create_plan(is_public_service=True)
        pieces = 3
        self.pay_consumer_product.pay_consumer_product(
            self.make_request(plan.id, pieces)
        )
        user_purchases = list(self.query_member_purchases(self.buyer.id))
        assert len(user_purchases) == 1
        latest_purchase = user_purchases[0]
        assert latest_purchase.price_per_unit == Decimal(0)
        assert latest_purchase.plan_id == plan.id

    def make_request(
        self, plan: UUID, amount: int, buyer: Optional[UUID] = None
    ) -> PayConsumerProductRequest:
        if buyer is None:
            buyer = self.buyer.id
        return PayConsumerProductRequest(
            buyer=buyer,
            plan=plan,
            amount=amount,
        )

    def make_transaction_to_buyer_account(self, amount: Decimal) -> None:
        self.transaction_generator.create_transaction(
            receiving_account=self.buyer.account,
            amount_received=amount,
        )<|MERGE_RESOLUTION|>--- conflicted
+++ resolved
@@ -5,17 +5,11 @@
 from typing import Optional
 from uuid import UUID, uuid4
 
-<<<<<<< HEAD
-from arbeitszeit.entities import ProductionCosts, PurposesOfPurchases
-from arbeitszeit.use_cases.pay_consumer_product import (
-    PayConsumerProduct,
-=======
 from arbeitszeit.entities import ProductionCosts
 from arbeitszeit.use_cases import query_member_purchases
 from arbeitszeit.use_cases.pay_consumer_product import (
     PayConsumerProduct,
     PayConsumerProductRequest,
->>>>>>> f289bb81
     RejectionReason,
 )
 from arbeitszeit.use_cases.update_plans_and_payout import UpdatePlansAndPayout

--- conflicted
+++ resolved
@@ -60,15 +60,9 @@
     pay_consumer_product(sender, plan, pieces)
     assert len(transaction_repository.transactions) == 1
     transaction_added = transaction_repository.transactions[0]
-<<<<<<< HEAD
-    expected_amount = pieces * plan.price_per_unit()
+    expected_amount = 0
     assert transaction_added.sending_account == sender.account
     assert transaction_added.receiving_account == plan.planner.product_account
-=======
-    expected_amount = 0
-    assert transaction_added.account_from == sender.account
-    assert transaction_added.account_to == plan.planner.product_account
->>>>>>> fbac70fb
     assert transaction_added.amount == expected_amount
 
 

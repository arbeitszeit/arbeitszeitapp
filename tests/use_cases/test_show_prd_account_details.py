--- conflicted
+++ resolved
@@ -4,16 +4,13 @@
 from arbeitszeit.entities import SocialAccounting
 from arbeitszeit.transactions import TransactionTypes
 from arbeitszeit.use_cases import ShowPRDAccountDetailsUseCase
-<<<<<<< HEAD
 from tests.data_generators import (
     CompanyGenerator,
     FakeDatetimeService,
     MemberGenerator,
     TransactionGenerator,
 )
-=======
-from tests.data_generators import TransactionGenerator
->>>>>>> 3d114313
+
 
 from .base_test_case import BaseTestCase
 

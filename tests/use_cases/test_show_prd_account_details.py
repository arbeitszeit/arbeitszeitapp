--- conflicted
+++ resolved
@@ -208,20 +208,14 @@
     ) -> None:
         member = self.member_generator.create_member()
         company = self.company_generator.create_company()
-<<<<<<< HEAD
         datetime_service = FakeDatetimeService()
-=======
->>>>>>> e6b64061
 
         trans1 = self.transaction_generator.create_transaction(
             sending_account=member.account,
             receiving_account=company.product_account,
             amount_sent=Decimal(10),
             amount_received=Decimal(5),
-<<<<<<< HEAD
             date=datetime_service.now() - timedelta(hours=2),
-=======
->>>>>>> e6b64061
         )
 
         trans2 = self.transaction_generator.create_transaction(
@@ -229,10 +223,7 @@
             receiving_account=company.product_account,
             amount_sent=Decimal(10),
             amount_received=Decimal(10),
-<<<<<<< HEAD
             date=datetime_service.now() - timedelta(hours=1),
-=======
->>>>>>> e6b64061
         )
 
         response = self.show_prd_account_details(company.id)
@@ -252,20 +243,14 @@
     ) -> None:
         member = self.member_generator.create_member()
         company = self.company_generator.create_company()
-<<<<<<< HEAD
         datetime_service = FakeDatetimeService()
-=======
->>>>>>> e6b64061
 
         trans1 = self.transaction_generator.create_transaction(
             sending_account=member.account,
             receiving_account=company.product_account,
             amount_sent=Decimal(10),
             amount_received=Decimal(1),
-<<<<<<< HEAD
             date=datetime_service.now() - timedelta(hours=3),
-=======
->>>>>>> e6b64061
         )
 
         trans2 = self.transaction_generator.create_transaction(
@@ -273,10 +258,7 @@
             receiving_account=company.product_account,
             amount_sent=Decimal(10),
             amount_received=Decimal(2),
-<<<<<<< HEAD
             date=datetime_service.now() - timedelta(hours=2),
-=======
->>>>>>> e6b64061
         )
 
         trans3 = self.transaction_generator.create_transaction(
@@ -284,10 +266,7 @@
             receiving_account=company.product_account,
             amount_sent=Decimal(10),
             amount_received=Decimal(3),
-<<<<<<< HEAD
             date=datetime_service.now() - timedelta(hours=1),
-=======
->>>>>>> e6b64061
         )
 
         response = self.show_prd_account_details(company.id)
@@ -297,9 +276,6 @@
         assert response.plot.accumulated_volumes[0] == trans1.amount_received
         assert response.plot.accumulated_volumes[2] == (
             trans1.amount_received + trans2.amount_received + trans3.amount_received
-<<<<<<< HEAD
-        )
-=======
         )
 
     def test_that_no_buyer_is_shown_in_transaction_detail_when_transaction_is_debit_for_expected_sales(
@@ -351,5 +327,4 @@
         assert response.transactions[0].buyer
         assert response.transactions[0].buyer.buyer_is_member == False
         assert response.transactions[0].buyer.buyer_id == company1.id
-        assert response.transactions[0].buyer.buyer_name == company1.name
->>>>>>> e6b64061
+        assert response.transactions[0].buyer.buyer_name == company1.name
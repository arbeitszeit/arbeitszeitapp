--- conflicted
+++ resolved
@@ -76,14 +76,10 @@
             )
         )
         repository = self.injector.get(CompanyWorkerRepository)  # type: ignore
-<<<<<<< HEAD
         self.assertIn(
             self.member,
-            {worker.id for worker in repository.get_company_workers(self.company)},
-        )
-=======
-        self.assertIn(self.member, repository.get_company_workers(self.company.id))
->>>>>>> b809150d
+            {worker.id for worker in repository.get_company_workers(self.company.id)},
+        )
         self.assertTrue(response.is_success)
 
     def test_accepting_an_invite_marks_response_as_accepted(self) -> None:
@@ -106,16 +102,12 @@
         )
         self.assertNotIn(
             self.member,
-<<<<<<< HEAD
             {
                 worker.id
                 for worker in self.company_worker_repository.get_company_workers(
-                    self.company
+                    self.company.id
                 )
             },
-=======
-            self.company_worker_repository.get_company_workers(self.company.id),
->>>>>>> b809150d
         )
         self.assertTrue(response.is_success)
 

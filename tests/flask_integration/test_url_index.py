--- conflicted
+++ resolved
@@ -5,16 +5,7 @@
 from arbeitszeit.use_cases.send_accountant_registration_token import (
     SendAccountantRegistrationTokenUseCase,
 )
-<<<<<<< HEAD
-from arbeitszeit_flask.url_index import (
-    CompanyUrlIndex,
-    FlaskPlotsUrlIndex,
-    GeneralUrlIndex,
-    MemberUrlIndex,
-)
-=======
 from arbeitszeit_flask.url_index import CompanyUrlIndex, GeneralUrlIndex
->>>>>>> 4e1fedbc
 from arbeitszeit_web.session import UserRole
 from tests.accountant_invitation_presenter import AccountantInvitationPresenterTestImpl
 from tests.data_generators import CompanyGenerator, CooperationGenerator, PlanGenerator
@@ -77,17 +68,6 @@
         url = self.url_index.get_pay_means_of_production_url()
         response = self.client.get(url)
         self.assertEqual(response.status_code, 200)
-
-
-class MemberUrlIndexTests(ViewTestCase):
-    def setUp(self) -> None:
-        super().setUp()
-        self.url_index = MemberUrlIndex()
-
-    def test_url_for_payment_of_consumer_product_leads_to_functional_url(self) -> None:
-        url = self.url_index.get_pay_consumer_product_url(amount=1, plan_id=uuid4())
-        response = self.client.get(url)
-        self.assertEqual(response.status_code, 302)
 
 
 class PlotUrlIndexTests(ViewTestCase):
@@ -265,4 +245,9 @@
                 worker=member,
             )
         )
-        return response.invite_id+        return response.invite_id
+
+    def test_url_for_payment_of_consumer_product_leads_to_functional_url(self) -> None:
+        url = self.url_index.get_pay_consumer_product_url(amount=1, plan_id=uuid4())
+        response = self.client.get(url)
+        self.assertEqual(response.status_code, 302)
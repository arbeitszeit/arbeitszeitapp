<<<<<<< HEAD
from project.url_index import CompanyUrlIndex, MemberUrlIndex
from tests.data_generators import (
    CompanyGenerator,
    CooperationGenerator,
    MessageGenerator,
    PlanGenerator,
)
=======
from arbeitszeit_flask.url_index import CompanyUrlIndex, MemberUrlIndex
from tests.data_generators import CooperationGenerator, MessageGenerator, PlanGenerator
>>>>>>> 355cafc8

from .flask import ViewTestCase


class CompanyUrlIndexTests(ViewTestCase):
    def setUp(self) -> None:
        super().setUp()
        self.url_index = CompanyUrlIndex()
        self.plan_generator = self.injector.get(PlanGenerator)
        self.message_generator = self.injector.get(MessageGenerator)
        self.company, _, self.email = self.login_company()
        self.company = self.confirm_company(company=self.company, email=self.email)
        self.cooperation_generator = self.injector.get(CooperationGenerator)
        self.company_generator = self.injector.get(CompanyGenerator)

    def test_plan_summary_url_for_existing_plan_leads_to_functional_url(self) -> None:
        plan = self.plan_generator.create_plan()
        url = self.url_index.get_plan_summary_url(plan.id)
        response = self.client.get(url)
        self.assertEqual(response.status_code, 200)

    def test_message_url_for_existing_message_leads_to_functional_url(self) -> None:
        message = self.message_generator.create_message(addressee=self.company)
        url = self.url_index.get_message_url(message.id)
        response = self.client.get(url)
        self.assertEqual(response.status_code, 200)

    def test_coop_summary_url_for_existing_coop_leads_to_functional_url(self) -> None:
        coop = self.cooperation_generator.create_cooperation()
        url = self.url_index.get_coop_summary_url(coop.id)
        response = self.client.get(url)
        self.assertEqual(response.status_code, 200)

    def test_company_summary_url_for_existing_company_leads_to_functional_url(
        self,
    ) -> None:
        company = self.company_generator.create_company()
        url = self.url_index.get_company_summary_url(company.id)
        response = self.client.get(url)
        self.assertEqual(response.status_code, 200)


class MemberUrlIndexTests(ViewTestCase):
    def setUp(self) -> None:
        super().setUp()
        self.url_index = MemberUrlIndex()
        self.plan_generator = self.injector.get(PlanGenerator)
        self.message_generator = self.injector.get(MessageGenerator)
        self.member, _, self.email = self.login_member()
        self.member = self.confirm_member(member=self.member, email=self.email)
        self.cooperation_generator = self.injector.get(CooperationGenerator)

    def test_plan_summary_url_for_existing_plan_leads_to_functional_url(self) -> None:
        plan = self.plan_generator.create_plan()
        url = self.url_index.get_plan_summary_url(plan.id)
        response = self.client.get(url)
        self.assertEqual(response.status_code, 200)

    def test_message_url_for_existing_message_leads_to_functional_url(self) -> None:
        message = self.message_generator.create_message(addressee=self.member)
        url = self.url_index.get_message_url(message.id)
        response = self.client.get(url)
        self.assertEqual(response.status_code, 200)

    def test_coop_summary_url_for_existing_coop_leads_to_functional_url(self) -> None:
        coop = self.cooperation_generator.create_cooperation()
        url = self.url_index.get_coop_summary_url(coop.id)
        response = self.client.get(url)
        self.assertEqual(response.status_code, 200)

    def test_company_summary_url_for_existing_company_leads_to_functional_url(
        self,
    ) -> None:
        company = self.company_generator.create_company()
        url = self.url_index.get_company_summary_url(company.id)
        response = self.client.get(url)
        self.assertEqual(response.status_code, 200)<|MERGE_RESOLUTION|>--- conflicted
+++ resolved
@@ -1,15 +1,10 @@
-<<<<<<< HEAD
-from project.url_index import CompanyUrlIndex, MemberUrlIndex
+from arbeitszeit_flask.url_index import CompanyUrlIndex, MemberUrlIndex
 from tests.data_generators import (
     CompanyGenerator,
     CooperationGenerator,
     MessageGenerator,
     PlanGenerator,
 )
-=======
-from arbeitszeit_flask.url_index import CompanyUrlIndex, MemberUrlIndex
-from tests.data_generators import CooperationGenerator, MessageGenerator, PlanGenerator
->>>>>>> 355cafc8
 
 from .flask import ViewTestCase
 

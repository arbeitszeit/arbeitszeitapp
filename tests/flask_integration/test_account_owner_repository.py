--- conflicted
+++ resolved
@@ -5,17 +5,6 @@
 from .flask import FlaskTestCase
 
 
-<<<<<<< HEAD
-@injection_test
-def test_can_retrieve_owner_of_member_accounts(
-    repository: AccountOwnerRepository,
-    account_generator: AccountGenerator,
-    member_generator: MemberGenerator,
-) -> None:
-    account = account_generator.create_account(AccountTypes.member)
-    member = member_generator.create_member_entity(account=account)
-    assert repository.get_account_owner(account) == member
-=======
 class RepositoryTester(FlaskTestCase):
     def setUp(self) -> None:
         super().setUp()
@@ -24,11 +13,10 @@
         self.company_generator = self.injector.get(CompanyGenerator)
         self.repository = self.injector.get(AccountOwnerRepository)
         self.social_accounting = self.injector.get(SocialAccounting)
->>>>>>> 6ed9dc1b
 
     def test_can_retrieve_owner_of_member_accounts(self) -> None:
         account = self.account_generator.create_account(AccountTypes.member)
-        member = self.member_generator.create_member(account=account)
+        member = self.member_generator.create_member_entity(account=account)
         assert self.repository.get_account_owner(account) == member
 
     def test_can_retrieve_owner_of_company_accounts(self) -> None:

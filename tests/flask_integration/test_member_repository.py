from datetime import datetime
from uuid import UUID, uuid4

from flask_sqlalchemy import SQLAlchemy
from sqlalchemy.exc import IntegrityError

from arbeitszeit.entities import AccountTypes
from arbeitszeit_flask.database.repositories import AccountRepository, MemberRepository
from tests.data_generators import AccountantGenerator, CompanyGenerator, MemberGenerator

from .dependency_injection import injection_test
from .flask import FlaskTestCase


@injection_test
def test_that_users_can_be_converted_from_and_to_orm_objects(
    member_repository: MemberRepository, account_repository: AccountRepository
):
    account = account_repository.create_account(AccountTypes.member)
    expected_member = member_repository.create_member(
        "member@cp.org", "karl", "password", account, datetime.now()
    )
    converted_member = member_repository.object_from_orm(
        member_repository.object_to_orm(
            expected_member,
        )
    )
    assert converted_member == expected_member


@injection_test
def test_that_member_can_be_retrieved_by_its_id(
    repository: MemberRepository,
    member_generator: MemberGenerator,
):
    expected_member = member_generator.create_member()
    assert repository.get_by_id(expected_member.id) == expected_member


@injection_test
def test_cannot_find_member_by_email_before_it_was_added(
    member_repository: MemberRepository,
    account_repository: AccountRepository,
):
    assert not member_repository.has_member_with_email("member@cp.org")
    account = account_repository.create_account(AccountTypes.member)
    member_repository.create_member(
        "member@cp.org", "karl", "password", account, datetime.now()
    )
    assert member_repository.has_member_with_email("member@cp.org")


@injection_test
def test_member_count_is_0_when_none_were_created(
    repository: MemberRepository,
) -> None:
    assert repository.count_registered_members() == 0


@injection_test
def test_count_one_registered_member_when_one_was_created(
    generator: MemberGenerator,
    repository: MemberRepository,
) -> None:
    generator.create_member()
    assert repository.count_registered_members() == 1


@injection_test
def test_get_by_id_returns_none_when_member_does_not_exist(
    repository: MemberRepository,
) -> None:
    member = repository.get_by_id(uuid4())
    assert member is None


@injection_test
def test_that_all_members_can_be_retrieved(
    repository: MemberRepository,
    member_generator: MemberGenerator,
):
    expected_member1 = member_generator.create_member()
    expected_member2 = member_generator.create_member()
    all_members = list(repository.get_all_members())
    assert expected_member1 in all_members
    assert expected_member2 in all_members


@injection_test
def test_that_number_of_returned_members_is_equal_to_number_of_created_members(
    repository: MemberRepository,
    member_generator: MemberGenerator,
):
    expected_number_of_members = 3
    for i in range(expected_number_of_members):
        member_generator.create_member()
    member_count = len(list(repository.get_all_members()))
    assert member_count == expected_number_of_members


class ValidateCredentialTests(FlaskTestCase):
    def setUp(self) -> None:
        super().setUp()
        self.repository = self.injector.get(MemberRepository)
        self.account_repository = self.injector.get(AccountRepository)
        self.account = self.account_repository.create_account(
            account_type=AccountTypes.member
        )
        self.timestamp = datetime(2000, 1, 1)

    def test_correct_email_and_password_can_be_validated(self) -> None:
        expected_email = "test@test.test"
        password = "test password"
        self.repository.create_member(
            email=expected_email,
            name="test",
            password=password,
            account=self.account,
            registered_on=self.timestamp,
        )
        self.assertTrue(
            self.repository.validate_credentials(
                email=expected_email, password=password
            )
        )

    def test_correct_member_id_is_returned(self) -> None:
        expected_email = "test@test.test"
        password = "test password"
        member = self.repository.create_member(
            email=expected_email,
            name="test",
            password=password,
            account=self.account,
            registered_on=self.timestamp,
        )
        self.assertEqual(
            self.repository.validate_credentials(
                email=expected_email, password=password
            ),
            member.id,
        )

    def test_cannot_validate_with_wrong_password(self) -> None:
        expected_email = "test@test.test"
        self.repository.create_member(
            email=expected_email,
            name="test",
            password="test password",
            account=self.account,
            registered_on=self.timestamp,
        )
        self.assertFalse(
            self.repository.validate_credentials(
                email=expected_email,
                password="other password",
            )
        )

    def test_cannot_validate_with_wrong_email(self) -> None:
        password = "test password"
        self.repository.create_member(
            email="test@test.test",
            name="test",
            password=password,
            account=self.account,
            registered_on=self.timestamp,
        )
        self.assertFalse(
            self.repository.validate_credentials(
                email="other@email.test",
                password=password,
            )
        )

    def test_that_validation_fails_with_no_members_in_db(self) -> None:
        self.assertFalse(
            self.repository.validate_credentials(
                email="test@test.test", password="test"
            )
        )


<<<<<<< HEAD
class ConfirmMemberTests(FlaskTestCase):
    def setUp(self) -> None:
        super().setUp()
        self.repository = self.injector.get(MemberRepository)
=======
class CreateMemberTests(FlaskTestCase):
    def setUp(self) -> None:
        super().setUp()
        self.repository = self.injector.get(MemberRepository)
        self.company_generator = self.injector.get(CompanyGenerator)
        self.accountant_generator = self.injector.get(AccountantGenerator)
>>>>>>> 54669a4a
        self.account_repository = self.injector.get(AccountRepository)
        self.account = self.account_repository.create_account(
            account_type=AccountTypes.member
        )
        self.timestamp = datetime(2000, 1, 1)
<<<<<<< HEAD
        self.member_generator = self.injector.get(MemberGenerator)

    def test_that_confirmed_on_gets_updated_for_affected_user(self) -> None:
        expected_timestamp = datetime(2000, 1, 2)
        member_id = self.create_member()
        self.repository.confirm_member(member_id, confirmed_on=expected_timestamp)
        member = self.repository.get_by_id(member_id)
        self.assertEqual(member.confirmed_on, expected_timestamp)

    def test_that_member_is_confirmed_after_confirmation_date_is_set(self) -> None:
        member_id = self.create_member()
        self.repository.confirm_member(member_id, confirmed_on=datetime(2000, 1, 2))
        self.assertTrue(self.repository.is_member_confirmed(member_id))

    def test_that_member_is_not_confirmed_before_setting_confirmation_date(
        self,
    ) -> None:
        member_id = self.create_member()
        self.assertFalse(self.repository.is_member_confirmed(member_id))

    def test_that_is_member_confirmed_returns_false_for_non_existing_member(
        self,
    ) -> None:
        self.assertFalse(
            self.repository.is_member_confirmed(uuid4()),
        )

    def test_that_confirmed_on_does_not_get_updated_for_other_user(self) -> None:
        other_member_id = self.member_generator.create_member(is_confirmed=None).id
        expected_timestamp = datetime(2000, 1, 2)
        member_id = self.create_member()
        self.repository.confirm_member(member_id, confirmed_on=expected_timestamp)
        self.assertIsNone(self.repository.get_by_id(other_member_id).confirmed_on)

    def create_member(self) -> UUID:
        member = self.repository.create_member(
            email="test email",
=======
        self.db = self.injector.get(SQLAlchemy)

    def test_can_create_member_with_same_email_as_company(self) -> None:
        email = "test@test.test"
        self.company_generator.create_company(email=email)
        self.repository.create_member(
            email=email,
            name="test name",
            password="test password",
            account=self.account,
            registered_on=self.timestamp,
        )
        self.db.session.flush()

    def test_cannot_create_member_with_same_email_twice(self) -> None:
        email = "test@test.test"
        self.repository.create_member(
            email=email,
>>>>>>> 54669a4a
            name="test name",
            password="test password",
            account=self.account,
            registered_on=self.timestamp,
        )
<<<<<<< HEAD
        return member.id
=======
        with self.assertRaises(IntegrityError):
            self.repository.create_member(
                email=email,
                name="test name",
                password="test password",
                account=self.account,
                registered_on=self.timestamp,
            )
            self.db.session.flush()
>>>>>>> 54669a4a
<|MERGE_RESOLUTION|>--- conflicted
+++ resolved
@@ -181,63 +181,71 @@
         )
 
 
-<<<<<<< HEAD
 class ConfirmMemberTests(FlaskTestCase):
     def setUp(self) -> None:
         super().setUp()
         self.repository = self.injector.get(MemberRepository)
-=======
+        self.account_repository = self.injector.get(AccountRepository)
+        self.account = self.account_repository.create_account(
+            account_type=AccountTypes.member
+        )
+        self.timestamp = datetime(2000, 1, 1)
+        self.member_generator = self.injector.get(MemberGenerator)
+
+    def test_that_confirmed_on_gets_updated_for_affected_user(self) -> None:
+        expected_timestamp = datetime(2000, 1, 2)
+        member_id = self.create_member()
+        self.repository.confirm_member(member_id, confirmed_on=expected_timestamp)
+        member = self.repository.get_by_id(member_id)
+        self.assertEqual(member.confirmed_on, expected_timestamp)
+
+    def test_that_member_is_confirmed_after_confirmation_date_is_set(self) -> None:
+        member_id = self.create_member()
+        self.repository.confirm_member(member_id, confirmed_on=datetime(2000, 1, 2))
+        self.assertTrue(self.repository.is_member_confirmed(member_id))
+
+    def test_that_member_is_not_confirmed_before_setting_confirmation_date(
+        self,
+    ) -> None:
+        member_id = self.create_member()
+        self.assertFalse(self.repository.is_member_confirmed(member_id))
+
+    def test_that_is_member_confirmed_returns_false_for_non_existing_member(
+        self,
+    ) -> None:
+        self.assertFalse(
+            self.repository.is_member_confirmed(uuid4()),
+        )
+
+    def test_that_confirmed_on_does_not_get_updated_for_other_user(self) -> None:
+        other_member_id = self.member_generator.create_member(is_confirmed=None).id
+        expected_timestamp = datetime(2000, 1, 2)
+        member_id = self.create_member()
+        self.repository.confirm_member(member_id, confirmed_on=expected_timestamp)
+        self.assertIsNone(self.repository.get_by_id(other_member_id).confirmed_on)
+
+    def create_member(self) -> UUID:
+        member = self.repository.create_member(
+            email="test email",
+            name="test name",
+            password="test password",
+            account=self.account,
+            registered_on=self.timestamp,
+        )
+        return member.id
+
+
 class CreateMemberTests(FlaskTestCase):
     def setUp(self) -> None:
         super().setUp()
         self.repository = self.injector.get(MemberRepository)
         self.company_generator = self.injector.get(CompanyGenerator)
         self.accountant_generator = self.injector.get(AccountantGenerator)
->>>>>>> 54669a4a
         self.account_repository = self.injector.get(AccountRepository)
         self.account = self.account_repository.create_account(
             account_type=AccountTypes.member
         )
         self.timestamp = datetime(2000, 1, 1)
-<<<<<<< HEAD
-        self.member_generator = self.injector.get(MemberGenerator)
-
-    def test_that_confirmed_on_gets_updated_for_affected_user(self) -> None:
-        expected_timestamp = datetime(2000, 1, 2)
-        member_id = self.create_member()
-        self.repository.confirm_member(member_id, confirmed_on=expected_timestamp)
-        member = self.repository.get_by_id(member_id)
-        self.assertEqual(member.confirmed_on, expected_timestamp)
-
-    def test_that_member_is_confirmed_after_confirmation_date_is_set(self) -> None:
-        member_id = self.create_member()
-        self.repository.confirm_member(member_id, confirmed_on=datetime(2000, 1, 2))
-        self.assertTrue(self.repository.is_member_confirmed(member_id))
-
-    def test_that_member_is_not_confirmed_before_setting_confirmation_date(
-        self,
-    ) -> None:
-        member_id = self.create_member()
-        self.assertFalse(self.repository.is_member_confirmed(member_id))
-
-    def test_that_is_member_confirmed_returns_false_for_non_existing_member(
-        self,
-    ) -> None:
-        self.assertFalse(
-            self.repository.is_member_confirmed(uuid4()),
-        )
-
-    def test_that_confirmed_on_does_not_get_updated_for_other_user(self) -> None:
-        other_member_id = self.member_generator.create_member(is_confirmed=None).id
-        expected_timestamp = datetime(2000, 1, 2)
-        member_id = self.create_member()
-        self.repository.confirm_member(member_id, confirmed_on=expected_timestamp)
-        self.assertIsNone(self.repository.get_by_id(other_member_id).confirmed_on)
-
-    def create_member(self) -> UUID:
-        member = self.repository.create_member(
-            email="test email",
-=======
         self.db = self.injector.get(SQLAlchemy)
 
     def test_can_create_member_with_same_email_as_company(self) -> None:
@@ -256,15 +264,11 @@
         email = "test@test.test"
         self.repository.create_member(
             email=email,
->>>>>>> 54669a4a
             name="test name",
             password="test password",
             account=self.account,
             registered_on=self.timestamp,
         )
-<<<<<<< HEAD
-        return member.id
-=======
         with self.assertRaises(IntegrityError):
             self.repository.create_member(
                 email=email,
@@ -273,5 +277,4 @@
                 account=self.account,
                 registered_on=self.timestamp,
             )
-            self.db.session.flush()
->>>>>>> 54669a4a
+            self.db.session.flush()
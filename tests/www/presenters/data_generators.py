--- conflicted
+++ resolved
@@ -195,11 +195,7 @@
             labour_cost=labour_cost,
             is_public_service=is_public_service,
             price_per_unit=price_per_unit,
-<<<<<<< HEAD
             labour_cost_per_unit=labour_cost_per_unit,
-            is_available=is_available,
-=======
->>>>>>> 1ff70fa6
             is_cooperating=is_cooperating,
             cooperation=cooperation,
             creation_date=creation_date,

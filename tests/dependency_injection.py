from injector import Module, provider, singleton

from arbeitszeit.control_thresholds import ControlThresholds
from arbeitszeit.datetime_service import DatetimeService
from arbeitszeit.repositories import (
    CompanyRepository,
    CompanyWorkerRepository,
    MemberRepository,
)
from arbeitszeit.use_cases.send_accountant_registration_token.accountant_invitation_presenter import (
    AccountantInvitationPresenter,
)
from arbeitszeit_web.colors import Colors
from arbeitszeit_web.plotter import Plotter
from arbeitszeit_web.translator import Translator
from arbeitszeit_web.url_index import PayConsumerProductUrlIndex
from tests.accountant_invitation_presenter import AccountantInvitationPresenterTestImpl
from tests.company import CompanyManager
from tests.control_thresholds import ControlThresholdsTestImpl
from tests.datetime_service import FakeDatetimeService
from tests.email import FakeEmailSender
from tests.language_service import FakeLanguageService
<<<<<<< HEAD
from tests.presenters.url_index import PayConsumerProductUrlIndexImpl
=======
from tests.plotter import FakePlotter
from tests.presenters.test_colors import ColorsTestImpl
>>>>>>> 4e1fedbc
from tests.request import FakeRequest
from tests.session import FakeSession
from tests.token import FakeTokenService
from tests.translator import FakeTranslator


class TestingModule(Module):
    @provider
    def provide_colors(self, colors: ColorsTestImpl) -> Colors:
        return colors

    @provider
    def provide_plotter(self, plotter: FakePlotter) -> Plotter:
        return plotter

    @provider
    def provide_control_thresholds(
        self, thresholds: ControlThresholdsTestImpl
    ) -> ControlThresholds:
        return thresholds

    @provider
    def provide_translator(self, translator: FakeTranslator) -> Translator:
        return translator

    @singleton
    @provider
    def provide_language_service(self) -> FakeLanguageService:
        return FakeLanguageService()

    @singleton
    @provider
    def provide_fake_email_service(self) -> FakeEmailSender:
        return FakeEmailSender()

    @provider
    def provide_company_manager(
        self,
        company_repository: CompanyRepository,
        member_repository: MemberRepository,
        company_worker_repository: CompanyWorkerRepository,
    ) -> CompanyManager:
        return CompanyManager(
            worker_repository=company_worker_repository,
            company_repository=company_repository,
            member_repository=member_repository,
        )

    @singleton
    @provider
    def provide_fake_session(self) -> FakeSession:
        return FakeSession()

    @provider
    def provide_fake_token_service(
        self, datetime_service: DatetimeService
    ) -> FakeTokenService:
        return FakeTokenService(datetime_service=datetime_service)

    @provider
    def provide_accountant_invitation_presenter(
        self, presenter: AccountantInvitationPresenterTestImpl
    ) -> AccountantInvitationPresenter:
        return presenter

    @singleton
    @provider
    def provide_accountant_invitation_presenter_test_impl(
        self,
    ) -> AccountantInvitationPresenterTestImpl:
        return AccountantInvitationPresenterTestImpl()

    @singleton
    @provider
    def provide_fake_datetime_service(self) -> FakeDatetimeService:
        return FakeDatetimeService()

    @provider
    def provide_datetime_service(self, service: FakeDatetimeService) -> DatetimeService:
        return service

    @singleton
    @provider
    def provide_fake_request(self) -> FakeRequest:
        return FakeRequest()

    @provider
    def provide_pay_consumer_product_url_index(self) -> PayConsumerProductUrlIndex:
        return PayConsumerProductUrlIndexImpl()<|MERGE_RESOLUTION|>--- conflicted
+++ resolved
@@ -13,19 +13,14 @@
 from arbeitszeit_web.colors import Colors
 from arbeitszeit_web.plotter import Plotter
 from arbeitszeit_web.translator import Translator
-from arbeitszeit_web.url_index import PayConsumerProductUrlIndex
 from tests.accountant_invitation_presenter import AccountantInvitationPresenterTestImpl
 from tests.company import CompanyManager
 from tests.control_thresholds import ControlThresholdsTestImpl
 from tests.datetime_service import FakeDatetimeService
 from tests.email import FakeEmailSender
 from tests.language_service import FakeLanguageService
-<<<<<<< HEAD
-from tests.presenters.url_index import PayConsumerProductUrlIndexImpl
-=======
 from tests.plotter import FakePlotter
 from tests.presenters.test_colors import ColorsTestImpl
->>>>>>> 4e1fedbc
 from tests.request import FakeRequest
 from tests.session import FakeSession
 from tests.token import FakeTokenService
@@ -110,8 +105,4 @@
     @singleton
     @provider
     def provide_fake_request(self) -> FakeRequest:
-        return FakeRequest()
-
-    @provider
-    def provide_pay_consumer_product_url_index(self) -> PayConsumerProductUrlIndex:
-        return PayConsumerProductUrlIndexImpl()+        return FakeRequest()
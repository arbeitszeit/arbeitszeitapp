from __future__ import annotations

from dataclasses import dataclass
from decimal import Decimal

from injector import inject

from arbeitszeit.datetime_service import DatetimeService
from arbeitszeit.entities import (
    Account,
    AccountTypes,
    Company,
    Member,
    Plan,
    PlanRenewal,
    ProductOffer,
    SocialAccounting,
)


@inject
@dataclass
class OfferGenerator:
    id_generator: IdGenerator
    company_generator: CompanyGenerator

    def create_offer(
        self, *, name="Product name", amount=1, provider=None, description=""
    ):
        return ProductOffer(
            id=self.id_generator.get_id(),
            name=name,
            amount_available=amount,
            deactivate_offer_in_db=lambda: None,
            decrease_amount_available=lambda _: None,
            price_per_unit=Decimal(1),
            provider=self.company_generator.create_company()
            if provider is None
            else provider,
            active=True,
            description=description,
        )


@inject
@dataclass
class MemberGenerator:
    id_generator: IdGenerator
    account_generator: AccountGenerator

    def create_member(self) -> Member:
        return Member(
            id=self.id_generator.get_id(),
            name="Member name",
            account=self.account_generator.create_account(
                account_type=AccountTypes.member
            ),
        )


@inject
@dataclass
class CompanyGenerator:
    id_generator: IdGenerator
    account_generator: AccountGenerator

    def create_company(self) -> Company:
        return Company(
            id=self.id_generator.get_id(),
            means_account=self.account_generator.create_account(
                account_type=AccountTypes.p
            ),
            raw_material_account=self.account_generator.create_account(
                account_type=AccountTypes.r
            ),
            work_account=self.account_generator.create_account(
                account_type=AccountTypes.a
            ),
            product_account=self.account_generator.create_account(
                account_type=AccountTypes.prd
            ),
            workers=[],
        )


class IdGenerator:
    def __init__(self):
        self.current = 0

    def get_id(self) -> int:
        self.current += 1
        return self.current


@inject
@dataclass
class SocialAccountingGenerator:
    account_generator: AccountGenerator

    def create_social_accounting(self) -> SocialAccounting:
        return SocialAccounting(
            account=self.account_generator.create_account(
                account_type=AccountTypes.accounting
            ),
        )


@inject
@dataclass
class AccountGenerator:
    id_generator: IdGenerator

    def create_account(self, account_type=AccountTypes.p) -> Account:
        return Account(
            id=self.id_generator.get_id(),
            account_owner_id=self.id_generator.get_id(),
            account_type=account_type,
            balance=Decimal(0),
            change_credit=lambda amount: None,
        )


@inject
@dataclass
class PlanGenerator:
    id_generator: IdGenerator
    company_generator: CompanyGenerator
    datetime_service: DatetimeService

    def create_plan(
        self, plan_creation_date=None, timeframe=14, approved=False
    ) -> Plan:
        return Plan(
            id=self.id_generator.get_id(),
            plan_creation_date=self.datetime_service.now()
            if plan_creation_date is None
            else plan_creation_date,
            planner=self.company_generator.create_company(),
            costs_p=Decimal(10),
            costs_r=Decimal(20),
            costs_a=Decimal(30),
            prd_name="Produkt A",
            prd_unit="500 Gramm",
            prd_amount=100,
            description="Beschreibung für Produkt A.",
<<<<<<< HEAD
            timeframe_in_days=int(14),
=======
            timeframe=int(timeframe),
>>>>>>> dcd401b2
            approved=approved,
            approval_date=None,
            approval_reason=None,
            approve=lambda _1, _2, _3: None,
            expired=False,
            renewed=False,
            set_as_expired=lambda: None,
            set_as_renewed=lambda: None,
        )


@inject
@dataclass
class PlanRenewalGenerator:
    plan_generator: PlanGenerator

    def create_plan_renewal(
        self, original_plan=None, modifications=False
    ) -> PlanRenewal:
        return PlanRenewal(
            original_plan=self.plan_generator.create_plan()
            if original_plan is None
            else original_plan,
            modifications=modifications,
        )<|MERGE_RESOLUTION|>--- conflicted
+++ resolved
@@ -143,11 +143,7 @@
             prd_unit="500 Gramm",
             prd_amount=100,
             description="Beschreibung für Produkt A.",
-<<<<<<< HEAD
-            timeframe_in_days=int(14),
-=======
-            timeframe=int(timeframe),
->>>>>>> dcd401b2
+            timeframe_in_days=int(timeframe),
             approved=approved,
             approval_date=None,
             approval_reason=None,

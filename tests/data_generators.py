"""The classes in this module should only provide instances of
entities. Never should these entities automatically be added to a
repository.
"""

from __future__ import annotations

from dataclasses import dataclass
from datetime import datetime
from decimal import Decimal
from typing import Iterable, List, Optional, Union
from uuid import UUID, uuid4

from injector import inject

from arbeitszeit.entities import (
    Account,
    AccountTypes,
    Company,
    Cooperation,
    Member,
    Message,
    Plan,
    PlanDraft,
    ProductionCosts,
    Purchase,
    PurposesOfPurchases,
    SocialAccounting,
    Transaction,
)
from arbeitszeit.repositories import (
    AccountRepository,
    CompanyRepository,
    CooperationRepository,
    MemberRepository,
    MessageRepository,
    PlanCooperationRepository,
    PlanDraftRepository,
    PlanRepository,
    PurchaseRepository,
    TransactionRepository,
)
from arbeitszeit.use_cases import (
    AcceptCooperation,
    AcceptCooperationRequest,
    RequestCooperation,
    RequestCooperationRequest,
    SeekApproval,
)
from arbeitszeit.use_cases.register_accountant import RegisterAccountantUseCase
from arbeitszeit.use_cases.send_accountant_registration_token import (
    SendAccountantRegistrationTokenUseCase,
)
from tests.accountant_invitation_presenter import AccountantInvitationPresenterTestImpl
from tests.company import CompanyManager
from tests.datetime_service import FakeDatetimeService


@inject
@dataclass
class MemberGenerator:
    account_generator: AccountGenerator
    email_generator: EmailGenerator
    member_repository: MemberRepository
    datetime_service: FakeDatetimeService

    def create_member(
        self,
        *,
        email: Optional[str] = None,
        name: str = "test member name",
        account: Optional[Account] = None,
        password: str = "password",
        registered_on: datetime = None,
    ) -> Member:
        if not email:
            email = self.email_generator.get_random_email()
        assert email is not None
        if account is None:
            account = self.account_generator.create_account(
                account_type=AccountTypes.member
            )
        if registered_on is None:
            registered_on = self.datetime_service.now()

        return self.member_repository.create_member(
            email=email,
            name=name,
            password=password,
            account=account,
            registered_on=registered_on,
        )


@inject
@dataclass
class CompanyGenerator:
    account_generator: AccountGenerator
    company_repository: CompanyRepository
    email_generator: EmailGenerator
    datetime_service: FakeDatetimeService
    company_manager: CompanyManager

    def create_company(
        self,
        *,
        email: Optional[str] = None,
        name: str = "Company Name",
        labour_account: Optional[Account] = None,
        password: str = "password",
        workers: Optional[Iterable[Member]] = None,
        registered_on: datetime = None,
    ) -> Company:
        if email is None:
            email = self.email_generator.get_random_email()
        if labour_account is None:
            labour_account = self.account_generator.create_account(
                account_type=AccountTypes.a
            )
        if registered_on is None:
            registered_on = self.datetime_service.now()
        company = self.company_repository.create_company(
            email=email,
            name=name,
            password=password,
            means_account=self.account_generator.create_account(
                account_type=AccountTypes.p
            ),
            resource_account=self.account_generator.create_account(
                account_type=AccountTypes.r
            ),
            products_account=self.account_generator.create_account(
                account_type=AccountTypes.prd
            ),
            labour_account=labour_account,
            registered_on=registered_on,
        )
        if workers is not None:
            for worker in workers:
                self.company_manager.add_worker_to_company(company.id, worker.id)
        return company


@inject
@dataclass
class SocialAccountingGenerator:
    account_generator: AccountGenerator

    def create_social_accounting(self) -> SocialAccounting:
        return SocialAccounting(
            id=uuid4(),
            account=self.account_generator.create_account(
                account_type=AccountTypes.accounting
            ),
        )


@inject
@dataclass
class AccountGenerator:
    account_repository: AccountRepository

    def create_account(self, account_type: AccountTypes = AccountTypes.a) -> Account:
        return self.account_repository.create_account(account_type)


class EmailGenerator:
    def get_random_email(self):
        return str(uuid4()) + "@cp.org"


@inject
@dataclass
class PlanGenerator:
    company_generator: CompanyGenerator
    datetime_service: FakeDatetimeService
    plan_repository: PlanRepository
    seek_approval: SeekApproval
    request_cooperation: RequestCooperation
    accept_cooperation: AcceptCooperation
    draft_repository: PlanDraftRepository

    def create_plan(
        self,
        *,
        activation_date: Optional[datetime] = None,
        amount: int = 100,
        approved: bool = True,
        costs: Optional[ProductionCosts] = None,
        description="Beschreibung für Produkt A.",
        is_public_service: bool = False,
        plan_creation_date: Optional[datetime] = None,
        planner: Optional[Company] = None,
        product_name: str = "Produkt A",
        production_unit: str = "500 Gramm",
        timeframe: Optional[int] = None,
        expired: bool = False,
        requested_cooperation: Optional[Cooperation] = None,
        cooperation: Optional[Cooperation] = None,
        is_available: bool = True,
        hidden_by_user: bool = False,
    ) -> Plan:
        assert approved, "Currently the application does not support plan rejection"
        draft = self.draft_plan(
            planner=planner,
            costs=costs,
            product_name=product_name,
            production_unit=production_unit,
            amount=amount,
            description=description,
            timeframe=timeframe,
            is_public_service=is_public_service,
            plan_creation_date=plan_creation_date,
        )
        response = self.seek_approval(SeekApproval.Request(draft_id=draft.id))
        plan = self.plan_repository.get_plan_by_id(response.new_plan_id)
        assert plan
        assert plan.is_approved
        if activation_date:
            self.plan_repository.activate_plan(plan, activation_date)
        if expired:
            self.plan_repository.set_plan_as_expired(plan)
        if requested_cooperation:
            self.request_cooperation(
                RequestCooperationRequest(
                    plan.planner.id, plan.id, requested_cooperation.id
                )
            )
        if cooperation:
            self.request_cooperation(
                RequestCooperationRequest(plan.planner.id, plan.id, cooperation.id)
            )
            self.accept_cooperation(
                AcceptCooperationRequest(
                    cooperation.coordinator.id, plan.id, cooperation.id
                )
            )
        if hidden_by_user:
            self.plan_repository.hide_plan(plan.id)
        if not is_available:
            self.plan_repository.toggle_product_availability(plan)
        return plan

    def draft_plan(
        self,
        plan_creation_date: Optional[datetime] = None,
        planner: Optional[Company] = None,
        timeframe=None,
        amount: int = 100,
        costs: Optional[ProductionCosts] = None,
        is_public_service: bool = False,
        product_name="Produkt A",
        description="Beschreibung für Produkt A.",
        production_unit="500 Gramm",
    ) -> PlanDraft:
        if plan_creation_date is None:
            plan_creation_date = self.datetime_service.now_minus_two_days()
        if costs is None:
            costs = ProductionCosts(Decimal(1), Decimal(1), Decimal(1))
        if planner is None:
            planner = self.company_generator.create_company()
        if timeframe is None:
            timeframe = 14
        draft = self.draft_repository.create_plan_draft(
            planner=planner.id,
            product_name=product_name,
            description=description,
            costs=costs,
            production_unit=production_unit,
            amount=amount,
            timeframe_in_days=timeframe,
            is_public_service=is_public_service,
            creation_timestamp=plan_creation_date,
        )
        return draft


@inject
@dataclass
class PurchaseGenerator:
    plan_generator: PlanGenerator
    datetime_service: FakeDatetimeService
    purchase_repository: PurchaseRepository

    def create_purchase(
        self,
        buyer: Union[Member, Company],
        purchase_date=None,
        amount=1,
        price_per_unit=None,
        plan=None,
    ) -> Purchase:
        if purchase_date is None:
            purchase_date = self.datetime_service.now_minus_one_day()
        if price_per_unit is None:
            price_per_unit = Decimal(10)
        if plan is None:
            plan = self.plan_generator.create_plan()
        return self.purchase_repository.create_purchase(
            purchase_date=purchase_date,
<<<<<<< HEAD
            plan=plan,
            buyer=buyer,
            price_per_unit=price_per_unit,
=======
            plan=self.plan_generator.create_plan().id,
            buyer=buyer.id,
            is_member=isinstance(buyer, Member),
            price_per_unit=Decimal(10),
>>>>>>> cbe4e52a
            amount=amount,
            purpose=PurposesOfPurchases.consumption,
        )


@inject
@dataclass
class TransactionGenerator:
    account_generator: AccountGenerator
    transaction_repository: TransactionRepository
    datetime_service: FakeDatetimeService

    def create_transaction(
        self,
        sending_account_type=AccountTypes.p,
        receiving_account_type=AccountTypes.prd,
        sending_account=None,
        receiving_account=None,
        amount_sent=None,
        amount_received=None,
        purpose=None,
    ) -> Transaction:
        if sending_account is None:
            sending_account = self.account_generator.create_account(
                account_type=sending_account_type
            )
        if receiving_account is None:
            receiving_account = self.account_generator.create_account(
                account_type=receiving_account_type
            )
        if amount_sent is None:
            amount_sent = Decimal(10)
        if amount_received is None:
            amount_received = Decimal(10)
        if purpose is None:
            purpose = "test purpose"
        return self.transaction_repository.create_transaction(
            date=self.datetime_service.now_minus_one_day(),
            sending_account=sending_account,
            receiving_account=receiving_account,
            amount_sent=amount_sent,
            amount_received=amount_received,
            purpose=purpose,
        )


@inject
@dataclass
class CooperationGenerator:
    cooperation_repository: CooperationRepository
    datetime_service: FakeDatetimeService
    company_generator: CompanyGenerator
    plan_cooperation_repository: PlanCooperationRepository

    def create_cooperation(
        self,
        name: str = None,
        coordinator: Optional[Company] = None,
        plans: List[Plan] = None,
    ) -> Cooperation:
        if name is None:
            name = "test name"
        if coordinator is None:
            coordinator = self.company_generator.create_company()
        cooperation = self.cooperation_repository.create_cooperation(
            self.datetime_service.now(),
            name=name,
            definition="test info",
            coordinator=coordinator,
        )
        if plans is not None:
            for plan in plans:
                self.plan_cooperation_repository.add_plan_to_cooperation(
                    plan.id, cooperation.id
                )
        return cooperation


@inject
@dataclass
class MessageGenerator:
    message_repository: MessageRepository
    company_generator: CompanyGenerator

    def create_message(
        self,
        *,
        sender: Union[None, SocialAccounting, Member, Company] = None,
        addressee: Union[None, Member, Company],
        title: str = "test title",
        content: str = "test message content",
    ) -> Message:
        if addressee is None:
            addressee = self.company_generator.create_company()
        if sender is None:
            sender = self.company_generator.create_company()
        return self.message_repository.create_message(
            sender=sender,
            addressee=addressee,
            title=title,
            content=content,
            sender_remarks=None,
            reference=None,
        )


@inject
@dataclass
class AccountantGenerator:
    invite_accountant_use_case: SendAccountantRegistrationTokenUseCase
    invite_accountant_presenter: AccountantInvitationPresenterTestImpl
    register_accountant_use_case: RegisterAccountantUseCase
    email_generator: EmailGenerator

    def create_accountant(
        self,
        *,
        email_address: Optional[str] = None,
        name: Optional[str] = None,
        password: Optional[str] = None,
    ) -> UUID:
        if email_address is None:
            email_address = self.email_generator.get_random_email()
        if name is None:
            name = "user name test"
        if password is None:
            password = "password123"
        self.invite_accountant_use_case.send_accountant_registration_token(
            request=SendAccountantRegistrationTokenUseCase.Request(email=email_address)
        )
        token = self.invite_accountant_presenter.invitations[-1].token
        response = self.register_accountant_use_case.register_accountant(
            request=RegisterAccountantUseCase.Request(
                name=name,
                email=email_address,
                token=token,
                password=password,
            )
        )
        assert response.is_accepted
        user_id = response.user_id
        assert user_id is not None
        return user_id<|MERGE_RESOLUTION|>--- conflicted
+++ resolved
@@ -298,16 +298,10 @@
             plan = self.plan_generator.create_plan()
         return self.purchase_repository.create_purchase(
             purchase_date=purchase_date,
-<<<<<<< HEAD
-            plan=plan,
-            buyer=buyer,
-            price_per_unit=price_per_unit,
-=======
             plan=self.plan_generator.create_plan().id,
             buyer=buyer.id,
             is_member=isinstance(buyer, Member),
             price_per_unit=Decimal(10),
->>>>>>> cbe4e52a
             amount=amount,
             purpose=PurposesOfPurchases.consumption,
         )

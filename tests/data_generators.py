--- conflicted
+++ resolved
@@ -182,6 +182,7 @@
         product_name: str = "Produkt A",
         production_unit: str = "500 Gramm",
         timeframe: Optional[int] = None,
+        expired: bool = False,
     ) -> Plan:
         assert approved, "Currently the application does not support plan rejection"
         draft = self.draft_plan(
@@ -201,6 +202,8 @@
         assert plan.approved
         if activation_date:
             self.plan_repository.activate_plan(plan, activation_date)
+        if expired:
+            self.plan_repository.set_plan_as_expired(plan)
         return plan
 
     def draft_plan(
@@ -214,15 +217,7 @@
         product_name="Produkt A",
         description="Beschreibung für Produkt A.",
         production_unit="500 Gramm",
-<<<<<<< HEAD
-        expired=False,
-    ) -> Plan:
-        if costs is None:
-            costs = ProductionCosts(Decimal(1), Decimal(1), Decimal(1))
-        costs = costs
-=======
     ) -> PlanDraft:
->>>>>>> 10f6f43d
         if plan_creation_date is None:
             plan_creation_date = self.datetime_service.now_minus_two_days()
         if costs is None:
@@ -242,17 +237,7 @@
             is_public_service=is_public_service,
             creation_timestamp=plan_creation_date,
         )
-<<<<<<< HEAD
-        if approved:
-            self.seek_approval(plan.id, None)
-        if activation_date:
-            self.plan_repository.activate_plan(plan, activation_date)
-        if expired:
-            self.plan_repository.set_plan_as_expired(plan)
-        return plan
-=======
         return draft
->>>>>>> 10f6f43d
 
 
 @inject

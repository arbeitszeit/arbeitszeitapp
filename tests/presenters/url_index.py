--- conflicted
+++ resolved
@@ -93,12 +93,10 @@
     def get_line_plot_of_company_prd_account(self, company_id: UUID) -> str:
         return f"line plot for {company_id}"
 
-<<<<<<< HEAD
+    def get_line_plot_of_company_r_account(self, company_id: UUID) -> str:
+        return f"line plot for {company_id}"
+
 
 class AccountantDashboardUrlIndexImpl:
     def get_accountant_dashboard_url(self) -> str:
-        return "accountant dashboard url"
-=======
-    def get_line_plot_of_company_r_account(self, company_id: UUID) -> str:
-        return f"line plot for {company_id}"
->>>>>>> 41f2e75a
+        return "accountant dashboard url"
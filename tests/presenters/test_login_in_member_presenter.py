from typing import Optional
from unittest import TestCase

from arbeitszeit.use_cases.log_in_member import LogInMemberUseCase
from arbeitszeit_web.presenters.log_in_member_presenter import LogInMemberPresenter
from arbeitszeit_web.session import UserRole
from tests.session import FakeSession
from tests.translator import FakeTranslator

from ..forms import LoginForm
from .dependency_injection import get_dependency_injector
<<<<<<< HEAD
from .url_index import MemberUrlIndex
=======
from .forms import LoginForm
from .url_index import UrlIndexTestImpl
>>>>>>> bd108676


class PresenterTests(TestCase):
    def setUp(self) -> None:
        self.injector = get_dependency_injector()
        self.presenter = self.injector.get(LogInMemberPresenter)
        self.session = self.injector.get(FakeSession)
        self.translator = self.injector.get(FakeTranslator)
        self.url_index = self.injector.get(UrlIndexTestImpl)
        self.form = LoginForm()

    def test_that_user_is_logged_into_session_on_success(self) -> None:
        response = self.create_success_response()
        self.presenter.present_login_process(response, self.form)
        self.assertTrue(self.session.is_logged_in())

    def test_that_user_in_not_logged_in_on_failure(self) -> None:
        response = self.create_failure_response()
        self.presenter.present_login_process(response, self.form)
        self.assertFalse(self.session.is_logged_in())

    def test_that_email_error_is_added_to_form_when_email_address_was_invalid(
        self,
    ) -> None:
        response = self.create_failure_response(
            reason=LogInMemberUseCase.RejectionReason.unknown_email_address
        )
        self.presenter.present_login_process(response, self.form)
        self.assertTrue(self.form.email_errors)

    def test_that_correct_error_message_is_added_to_form(
        self,
    ) -> None:
        response = self.create_failure_response(
            reason=LogInMemberUseCase.RejectionReason.unknown_email_address
        )
        self.presenter.present_login_process(response, self.form)
        self.assertIn(
            self.translator.gettext(
                "Email address incorrect. Are you already registered as a member?"
            ),
            self.form.email_errors,
        )

    def test_that_no_password_errors_are_rendered_when_email_address_is_unknown(
        self,
    ) -> None:
        response = self.create_failure_response(
            reason=LogInMemberUseCase.RejectionReason.unknown_email_address
        )
        self.presenter.present_login_process(response, self.form)
        self.assertFalse(self.form.password_errors)

    def test_that_no_errors_are_rendered_to_form_if_login_was_successful(
        self,
    ) -> None:
        response = self.create_success_response()
        self.presenter.present_login_process(response, self.form)
        self.assertFalse(self.form.has_errors())

    def test_that_correct_error_message_is_added_to_password_field_if_password_was_invalid(
        self,
    ) -> None:
        response = self.create_failure_response(
            reason=LogInMemberUseCase.RejectionReason.invalid_password
        )
        self.presenter.present_login_process(response, self.form)
        self.assertIn(
            self.translator.gettext("Incorrect password"),
            self.form.password_errors,
        )

    def test_that_no_email_error_is_rendered_if_password_was_invalid(
        self,
    ) -> None:
        response = self.create_failure_response(
            reason=LogInMemberUseCase.RejectionReason.invalid_password
        )
        self.presenter.present_login_process(response, self.form)
        self.assertFalse(
            self.form.email_errors,
        )

    def test_that_redirect_url_is_set_to_dashboard_if_no_next_url_can_be_retrieved_from_session(
        self,
    ) -> None:
        response = self.create_success_response()
        view_model = self.presenter.present_login_process(response, self.form)
        self.assertEqual(
            view_model.redirect_url,
            self.url_index.get_member_dashboard_url(),
        )

    def test_that_no_redirect_url_is_set_when_login_failed(self) -> None:
        response = self.create_failure_response()
        view_model = self.presenter.present_login_process(response, self.form)
        self.assertIsNone(
            view_model.redirect_url,
        )

    def test_that_redirect_url_is_set_to_next_url_from_session_if_it_is_set(
        self,
    ) -> None:
        expected_url = "expected url"
        self.session.set_next_url(expected_url)
        response = self.create_success_response()
        view_model = self.presenter.present_login_process(response, self.form)
        self.assertEqual(
            view_model.redirect_url,
            expected_url,
        )

    def test_that_user_is_logged_in_with_correct_email_address(self) -> None:
        emails = ["test1@test.test", "test2@test.test"]
        for expected_email in emails:
            with self.subTest():
                response = self.create_success_response(email=expected_email)
                self.presenter.present_login_process(response, self.form)
                login_attempt = self.session.get_most_recent_login()
                assert login_attempt
                self.assertEqual(
                    login_attempt.email,
                    expected_email,
                )

    def test_that_remember_field_from_form_is_respected(self) -> None:
        for expected_remember_state in [True, False]:
            with self.subTest():
                self.form.set_remember_field(expected_remember_state)
                response = self.create_success_response()
                self.presenter.present_login_process(response, self.form)
                login_attempt = self.session.get_most_recent_login()
                assert login_attempt
                self.assertEqual(
                    login_attempt.is_remember,
                    expected_remember_state,
                )

    def test_that_user_gets_logged_in_as_member(self) -> None:
        response = self.create_success_response()
        self.presenter.present_login_process(response, self.form)
        login_attempt = self.session.get_most_recent_login()
        assert login_attempt
        self.assertEqual(
            login_attempt.user_role,
            UserRole.member,
        )

    def create_success_response(
        self, email: Optional[str] = None
    ) -> LogInMemberUseCase.Response:
        if email is None:
            email = "test@test.test"
        return LogInMemberUseCase.Response(
            is_logged_in=True,
            rejection_reason=None,
            email=email,
        )

    def create_failure_response(
        self, reason: Optional[LogInMemberUseCase.RejectionReason] = None
    ) -> LogInMemberUseCase.Response:
        if reason is None:
            reason = LogInMemberUseCase.RejectionReason.invalid_password
        return LogInMemberUseCase.Response(
            is_logged_in=False,
            rejection_reason=reason,
            email="test@test.test",
        )<|MERGE_RESOLUTION|>--- conflicted
+++ resolved
@@ -9,12 +9,7 @@
 
 from ..forms import LoginForm
 from .dependency_injection import get_dependency_injector
-<<<<<<< HEAD
-from .url_index import MemberUrlIndex
-=======
-from .forms import LoginForm
 from .url_index import UrlIndexTestImpl
->>>>>>> bd108676
 
 
 class PresenterTests(TestCase):

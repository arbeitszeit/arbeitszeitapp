from injector import Injector, Module, provider, singleton

from arbeitszeit_web.create_cooperation import CreateCooperationPresenter
from arbeitszeit_web.formatters.plan_summary_formatter import PlanSummaryFormatter
from arbeitszeit_web.get_company_transactions import GetCompanyTransactionsPresenter
from arbeitszeit_web.get_plan_summary_company import (
    GetPlanSummaryCompanySuccessPresenter,
)
from arbeitszeit_web.get_statistics import GetStatisticsPresenter
from arbeitszeit_web.hide_plan import HidePlanPresenter
from arbeitszeit_web.invite_worker_to_company import InviteWorkerToCompanyPresenter
from arbeitszeit_web.list_drafts_of_company import ListDraftsPresenter
from arbeitszeit_web.notification import Notifier
from arbeitszeit_web.pay_consumer_product import PayConsumerProductPresenter
from arbeitszeit_web.pay_means_of_production import PayMeansOfProductionPresenter
from arbeitszeit_web.presenters.accountant_invitation_presenter import (
    AccountantInvitationEmailPresenter,
)
<<<<<<< HEAD
from arbeitszeit_web.presenters.end_cooperation_presenter import EndCooperationPresenter
from arbeitszeit_web.presenters.file_plan_with_accounting_presenter import (
    FilePlanWithAccountingPresenter,
)
from arbeitszeit_web.presenters.get_latest_activated_plans_presenter import (
    GetLatestActivatedPlansPresenter,
)
from arbeitszeit_web.presenters.get_member_dashboard_presenter import (
    GetMemberDashboardPresenter,
)
=======
>>>>>>> bd108676
from arbeitszeit_web.presenters.list_available_languages_presenter import (
    ListAvailableLanguagesPresenter,
)
from arbeitszeit_web.presenters.log_in_company_presenter import LogInCompanyPresenter
from arbeitszeit_web.presenters.member_purchases import MemberPurchasesPresenter
from arbeitszeit_web.presenters.register_accountant_presenter import (
    RegisterAccountantPresenter,
)
from arbeitszeit_web.presenters.register_company_presenter import (
    RegisterCompanyPresenter,
)
from arbeitszeit_web.presenters.register_member_presenter import RegisterMemberPresenter
from arbeitszeit_web.presenters.registration_email_presenter import (
    RegistrationEmailPresenter,
)
from arbeitszeit_web.presenters.self_approve_plan import SelfApprovePlanPresenter
from arbeitszeit_web.presenters.send_work_certificates_to_worker_presenter import (
    SendWorkCertificatesToWorkerPresenter,
)
from arbeitszeit_web.presenters.show_a_account_details_presenter import (
    ShowAAccountDetailsPresenter,
)
from arbeitszeit_web.presenters.show_company_work_invite_details_presenter import (
    ShowCompanyWorkInviteDetailsPresenter,
)
from arbeitszeit_web.presenters.show_p_account_details_presenter import (
    ShowPAccountDetailsPresenter,
)
from arbeitszeit_web.presenters.show_prd_account_details_presenter import (
    ShowPRDAccountDetailsPresenter,
)
from arbeitszeit_web.presenters.show_r_account_details_presenter import (
    ShowRAccountDetailsPresenter,
)
from arbeitszeit_web.request import Request
from arbeitszeit_web.request_cooperation import RequestCooperationPresenter
from arbeitszeit_web.session import Session
from arbeitszeit_web.url_index import (
    EndCoopUrlIndex,
    HidePlanUrlIndex,
    RenewPlanUrlIndex,
    UrlIndex,
)
from tests.datetime_service import FakeDatetimeService
from tests.dependency_injection import TestingModule
from tests.email import (
    FakeAddressBook,
    FakeEmailConfiguration,
    FakeEmailSender,
    RegistrationEmailTemplateImpl,
)
from tests.language_service import FakeLanguageService
from tests.plotter import FakePlotter
from tests.presenters.test_colors import ColorsTestImpl
from tests.request import FakeRequest
from tests.session import FakeSession
from tests.translator import FakeTranslator
from tests.use_cases.dependency_injection import InMemoryModule

from .accountant_invitation_email_view import AccountantInvitationEmailViewImpl
from .notifier import NotifierTestImpl
from .url_index import (
    AccountantDashboardUrlIndexImpl,
    AccountantInvitationUrlIndexImpl,
    AnswerCompanyWorkInviteUrlIndexImpl,
    CompanyUrlIndexImpl,
    ConfirmationUrlIndexImpl,
    DraftUrlIndexImpl,
    EndCoopUrlIndexTestImpl,
    HidePlanUrlIndexTestImpl,
    LanguageChangerUrlIndexImpl,
    PayMeansOfProductionUrlIndexImpl,
    PlotsUrlIndexImpl,
    RenewPlanUrlIndexTestImpl,
    RequestCoopUrlIndexTestImpl,
    TogglePlanAvailabilityUrlIndex,
    UrlIndexTestImpl,
)


class PresenterTestsInjector(Module):
    @provider
    def provide_request(self, request: FakeRequest) -> Request:
        return request

    @provider
    def provide_hide_plan_url_index(
        self, index: HidePlanUrlIndexTestImpl
    ) -> HidePlanUrlIndex:
        return index

    @provider
    def provide_renew_plan_url_index(
        self, index: RenewPlanUrlIndexTestImpl
    ) -> RenewPlanUrlIndex:
        return index

    @provider
    def provide_end_coop_url_index(
        self, index: EndCoopUrlIndexTestImpl
    ) -> EndCoopUrlIndex:
        return index

    @provider
    def provide_session(self, session: FakeSession) -> Session:
        return session

    @singleton
    @provider
    def provide_fake_request(self) -> FakeRequest:
        return FakeRequest()

    @singleton
    @provider
    def provide_notifier_test_impl(self) -> NotifierTestImpl:
        return NotifierTestImpl()

    @provider
    def provide_notifier(self, notifier: NotifierTestImpl) -> Notifier:
        return notifier

    @singleton
    @provider
    def provide_toggle_plan_availability_url_index(
        self,
    ) -> TogglePlanAvailabilityUrlIndex:
        return TogglePlanAvailabilityUrlIndex()

    @singleton
    @provider
    def provide_plan_summary_url_index_test_impl(self) -> UrlIndexTestImpl:
        return UrlIndexTestImpl()

    @provider
    def provide_url_index(self, index: UrlIndexTestImpl) -> UrlIndex:
        return index

    @provider
    def provide_create_cooperation_presenter(
        self, notifier: Notifier, translator: FakeTranslator
    ) -> CreateCooperationPresenter:
        return CreateCooperationPresenter(
            user_notifier=notifier,
            translator=translator,
        )

    @provider
    def provide_request_cooperation_presenter(
        self,
        translator: FakeTranslator,
        mail_service: FakeEmailSender,
        email_configuration: FakeEmailConfiguration,
    ) -> RequestCooperationPresenter:
        return RequestCooperationPresenter(
            translator=translator,
            mail_service=mail_service,
            email_configuration=email_configuration,
        )

    @provider
    def provide_get_plan_summary_company_success_presenter(
        self,
        toggle_availability_url_index: TogglePlanAvailabilityUrlIndex,
        end_coop_url_index: EndCoopUrlIndexTestImpl,
        request_coop_url_index: RequestCoopUrlIndexTestImpl,
        translator: FakeTranslator,
        plan_summary_service: PlanSummaryFormatter,
    ) -> GetPlanSummaryCompanySuccessPresenter:
        return GetPlanSummaryCompanySuccessPresenter(
            toggle_availability_url_index=toggle_availability_url_index,
            end_coop_url_index=end_coop_url_index,
            request_coop_url_index=request_coop_url_index,
            trans=translator,
            plan_summary_service=plan_summary_service,
        )

    @provider
    def provide_get_statistics_presenter(
        self,
        translator: FakeTranslator,
        plotter: FakePlotter,
        colors: ColorsTestImpl,
        url_index: PlotsUrlIndexImpl,
    ) -> GetStatisticsPresenter:
        return GetStatisticsPresenter(
            translator=translator, plotter=plotter, colors=colors, url_index=url_index
        )

    @provider
    def provide_hide_plan_presenter(
        self, notifier: Notifier, translator: FakeTranslator
    ) -> HidePlanPresenter:
        return HidePlanPresenter(
            notifier=notifier,
            trans=translator,
        )

    @provider
    def provide_pay_consumer_product_presenter(
        self, notifier: Notifier, translator: FakeTranslator
    ) -> PayConsumerProductPresenter:
        return PayConsumerProductPresenter(
            user_notifier=notifier,
            translator=translator,
        )

    @provider
    def provide_pay_means_of_production_presenter(
        self,
        notifier: Notifier,
        translator: FakeTranslator,
        pay_means_of_production_url_index: PayMeansOfProductionUrlIndexImpl,
    ) -> PayMeansOfProductionPresenter:
        return PayMeansOfProductionPresenter(
            user_notifier=notifier,
            trans=translator,
            pay_means_of_production_url_index=pay_means_of_production_url_index,
        )

    @provider
    def provide_send_work_certificates_to_worker_presenter(
        self, notifier: Notifier, translator: FakeTranslator
    ) -> SendWorkCertificatesToWorkerPresenter:
        return SendWorkCertificatesToWorkerPresenter(
            notifier=notifier,
            translator=translator,
        )

    @provider
    def provide_show_company_work_invite_details_presenter(
        self,
        answer_invite_url_index: AnswerCompanyWorkInviteUrlIndexImpl,
        translator: FakeTranslator,
    ) -> ShowCompanyWorkInviteDetailsPresenter:
        return ShowCompanyWorkInviteDetailsPresenter(
            url_index=answer_invite_url_index,
            translator=translator,
        )

    @provider
    def provide_show_prd_account_details_presenter(
        self,
        translator: FakeTranslator,
        url_index: PlotsUrlIndexImpl,
        datetime_service: FakeDatetimeService,
    ) -> ShowPRDAccountDetailsPresenter:
        return ShowPRDAccountDetailsPresenter(
            translator=translator,
            url_index=url_index,
            datetime_service=datetime_service,
        )

    @provider
    def provide_show_r_account_details_presenter(
        self,
        translator: FakeTranslator,
        url_index: PlotsUrlIndexImpl,
        datetime_service: FakeDatetimeService,
    ) -> ShowRAccountDetailsPresenter:
        return ShowRAccountDetailsPresenter(
            trans=translator, url_index=url_index, datetime_service=datetime_service
        )

    @provider
    def provide_show_p_account_details_presenter(
        self,
        translator: FakeTranslator,
        url_index: PlotsUrlIndexImpl,
        datetime_service: FakeDatetimeService,
    ) -> ShowPAccountDetailsPresenter:
        return ShowPAccountDetailsPresenter(
            trans=translator, url_index=url_index, datetime_service=datetime_service
        )

    @provider
    def provide_show_a_account_details_presenter(
        self,
        translator: FakeTranslator,
        url_index: PlotsUrlIndexImpl,
        datetime_service: FakeDatetimeService,
    ) -> ShowAAccountDetailsPresenter:
        return ShowAAccountDetailsPresenter(
            trans=translator, url_index=url_index, datetime_service=datetime_service
        )

    @provider
    def provide_registration_email_presenter(
        self,
        mail_service: FakeEmailSender,
        address_book: FakeAddressBook,
        url_index: ConfirmationUrlIndexImpl,
        email_template: RegistrationEmailTemplateImpl,
        email_configuration: FakeEmailConfiguration,
        translator: FakeTranslator,
    ) -> RegistrationEmailPresenter:
        return RegistrationEmailPresenter(
            email_sender=mail_service,
            address_book=address_book,
            url_index=url_index,
            member_email_template=email_template,
            company_email_template=email_template,
            email_configuration=email_configuration,
            translator=translator,
        )

    @provider
    def provide_register_member_presenter(
        self, session: FakeSession, translator: FakeTranslator
    ) -> RegisterMemberPresenter:
        return RegisterMemberPresenter(session=session, translator=translator)

    @provider
    def provide_register_company_presenter(
        self, session: FakeSession, translator: FakeTranslator
    ) -> RegisterCompanyPresenter:
        return RegisterCompanyPresenter(translator=translator, session=session)

    @singleton
    @provider
    def provide_accountant_invitation_email_view(
        self,
    ) -> AccountantInvitationEmailViewImpl:
        return AccountantInvitationEmailViewImpl()

    @provider
    def provide_accountant_invitation_presenter_impl(
        self,
        invitation_view: AccountantInvitationEmailViewImpl,
        translator: FakeTranslator,
        email_configuration: FakeEmailConfiguration,
        invitation_url_index: AccountantInvitationUrlIndexImpl,
    ) -> AccountantInvitationEmailPresenter:
        return AccountantInvitationEmailPresenter(
            invitation_view=invitation_view,
            translator=translator,
            email_configuration=email_configuration,
            invitation_url_index=invitation_url_index,
        )

    @provider
    def provide_get_company_transactions_presenter(
        self, translator: FakeTranslator, datetime_service: FakeDatetimeService
    ) -> GetCompanyTransactionsPresenter:
        return GetCompanyTransactionsPresenter(
            translator=translator, datetime_service=datetime_service
        )

    @provider
    def provide_invite_worker_to_company_presenter(
        self, translator: FakeTranslator
    ) -> InviteWorkerToCompanyPresenter:
        return InviteWorkerToCompanyPresenter(translator=translator)

    @provider
    def provide_register_accountant_presenter(
        self,
        notifier: Notifier,
        session: FakeSession,
        translator: FakeTranslator,
        dashboard_url_index: AccountantDashboardUrlIndexImpl,
    ) -> RegisterAccountantPresenter:
        return RegisterAccountantPresenter(
            notifier=notifier,
            session=session,
            translator=translator,
            dashboard_url_index=dashboard_url_index,
        )

    @provider
    def provide_self_approve_plan_presenter(
        self, notifier: NotifierTestImpl, translator: FakeTranslator
    ) -> SelfApprovePlanPresenter:
        return SelfApprovePlanPresenter(
            notifier=notifier,
            translator=translator,
        )

    @provider
    def provide_list_available_languages_presenter(
        self,
        language_changer_url_index: LanguageChangerUrlIndexImpl,
        language_service: FakeLanguageService,
    ) -> ListAvailableLanguagesPresenter:
        return ListAvailableLanguagesPresenter(
            language_changer_url_index=language_changer_url_index,
            language_service=language_service,
        )

    @provider
    def provide_log_in_company_presenter(
        self,
        session: FakeSession,
        company_url_index: CompanyUrlIndexImpl,
        translator: FakeTranslator,
    ) -> LogInCompanyPresenter:
        return LogInCompanyPresenter(
            session=session,
            company_url_index=company_url_index,
            translator=translator,
        )

    @provider
    def provide_member_purchase_provider(
        self, datetime_service: FakeDatetimeService
    ) -> MemberPurchasesPresenter:
        return MemberPurchasesPresenter(
            datetime_service=datetime_service,
        )

    @provider
    def provide_file_plan_with_accounting_presenter(
        self,
        plan_summary_url_index: PlanSummaryUrlIndexTestImpl,
        notifier: NotifierTestImpl,
        translator: FakeTranslator,
    ) -> FilePlanWithAccountingPresenter:
        return FilePlanWithAccountingPresenter(
            plan_summary_url_index=plan_summary_url_index,
            notifier=notifier,
            translator=translator,
        )

    @provider
    def provide_list_drafts_presenter(
        self,
        draft_url_index: DraftUrlIndexImpl,
    ) -> ListDraftsPresenter:
        return ListDraftsPresenter(
            draft_url_index=draft_url_index,
        )


def get_dependency_injector() -> Injector:
    return Injector(
        modules=[TestingModule(), InMemoryModule(), PresenterTestsInjector()]
    )<|MERGE_RESOLUTION|>--- conflicted
+++ resolved
@@ -16,19 +16,6 @@
 from arbeitszeit_web.presenters.accountant_invitation_presenter import (
     AccountantInvitationEmailPresenter,
 )
-<<<<<<< HEAD
-from arbeitszeit_web.presenters.end_cooperation_presenter import EndCooperationPresenter
-from arbeitszeit_web.presenters.file_plan_with_accounting_presenter import (
-    FilePlanWithAccountingPresenter,
-)
-from arbeitszeit_web.presenters.get_latest_activated_plans_presenter import (
-    GetLatestActivatedPlansPresenter,
-)
-from arbeitszeit_web.presenters.get_member_dashboard_presenter import (
-    GetMemberDashboardPresenter,
-)
-=======
->>>>>>> bd108676
 from arbeitszeit_web.presenters.list_available_languages_presenter import (
     ListAvailableLanguagesPresenter,
 )
@@ -439,19 +426,6 @@
         )
 
     @provider
-    def provide_file_plan_with_accounting_presenter(
-        self,
-        plan_summary_url_index: PlanSummaryUrlIndexTestImpl,
-        notifier: NotifierTestImpl,
-        translator: FakeTranslator,
-    ) -> FilePlanWithAccountingPresenter:
-        return FilePlanWithAccountingPresenter(
-            plan_summary_url_index=plan_summary_url_index,
-            notifier=notifier,
-            translator=translator,
-        )
-
-    @provider
     def provide_list_drafts_presenter(
         self,
         draft_url_index: DraftUrlIndexImpl,

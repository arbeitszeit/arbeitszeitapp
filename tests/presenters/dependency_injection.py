from injector import Injector, Module, provider, singleton

from arbeitszeit_web.answer_company_work_invite import AnswerCompanyWorkInvitePresenter
from arbeitszeit_web.create_cooperation import CreateCooperationPresenter
from arbeitszeit_web.formatters.plan_summary_formatter import PlanSummaryFormatter
from arbeitszeit_web.get_company_summary import GetCompanySummarySuccessPresenter
from arbeitszeit_web.get_company_transactions import GetCompanyTransactionsPresenter
from arbeitszeit_web.get_coop_summary import GetCoopSummarySuccessPresenter
from arbeitszeit_web.get_plan_summary_company import (
    GetPlanSummaryCompanySuccessPresenter,
)
from arbeitszeit_web.get_statistics import GetStatisticsPresenter
from arbeitszeit_web.hide_plan import HidePlanPresenter
from arbeitszeit_web.invite_worker_to_company import InviteWorkerToCompanyPresenter
from arbeitszeit_web.list_all_cooperations import ListAllCooperationsPresenter
from arbeitszeit_web.list_drafts_of_company import ListDraftsPresenter
from arbeitszeit_web.notification import Notifier
from arbeitszeit_web.pay_consumer_product import PayConsumerProductPresenter
from arbeitszeit_web.pay_means_of_production import PayMeansOfProductionPresenter
from arbeitszeit_web.presenters.accountant_invitation_presenter import (
    AccountantInvitationEmailPresenter,
)
from arbeitszeit_web.presenters.end_cooperation_presenter import EndCooperationPresenter
from arbeitszeit_web.presenters.file_plan_with_accounting_presenter import (
    FilePlanWithAccountingPresenter,
)
from arbeitszeit_web.presenters.get_latest_activated_plans_presenter import (
    GetLatestActivatedPlansPresenter,
)
from arbeitszeit_web.presenters.get_member_dashboard_presenter import (
    GetMemberDashboardPresenter,
)
from arbeitszeit_web.presenters.list_available_languages_presenter import (
    ListAvailableLanguagesPresenter,
)
from arbeitszeit_web.presenters.log_in_company_presenter import LogInCompanyPresenter
from arbeitszeit_web.presenters.log_in_member_presenter import LogInMemberPresenter
from arbeitszeit_web.presenters.member_purchases import MemberPurchasesPresenter
from arbeitszeit_web.presenters.register_accountant_presenter import (
    RegisterAccountantPresenter,
)
from arbeitszeit_web.presenters.register_company_presenter import (
    RegisterCompanyPresenter,
)
from arbeitszeit_web.presenters.register_member_presenter import RegisterMemberPresenter
from arbeitszeit_web.presenters.registration_email_presenter import (
    RegistrationEmailPresenter,
)
from arbeitszeit_web.presenters.self_approve_plan import SelfApprovePlanPresenter
from arbeitszeit_web.presenters.send_work_certificates_to_worker_presenter import (
    SendWorkCertificatesToWorkerPresenter,
)
from arbeitszeit_web.presenters.show_a_account_details_presenter import (
    ShowAAccountDetailsPresenter,
)
from arbeitszeit_web.presenters.show_company_work_invite_details_presenter import (
    ShowCompanyWorkInviteDetailsPresenter,
)
from arbeitszeit_web.presenters.show_p_account_details_presenter import (
    ShowPAccountDetailsPresenter,
)
from arbeitszeit_web.presenters.show_prd_account_details_presenter import (
    ShowPRDAccountDetailsPresenter,
)
from arbeitszeit_web.presenters.show_r_account_details_presenter import (
    ShowRAccountDetailsPresenter,
)
from arbeitszeit_web.query_companies import QueryCompaniesPresenter
from arbeitszeit_web.query_plans import QueryPlansPresenter
from arbeitszeit_web.request_cooperation import RequestCooperationPresenter
from arbeitszeit_web.show_my_plans import ShowMyPlansPresenter
from tests.control_thresholds import ControlThresholdsTestImpl
from tests.datetime_service import FakeDatetimeService
from tests.dependency_injection import TestingModule
from tests.email import (
    FakeAddressBook,
    FakeEmailConfiguration,
    FakeEmailSender,
    RegistrationEmailTemplateImpl,
)
from tests.language_service import FakeLanguageService
from tests.plotter import FakePlotter
from tests.presenters.test_colors import ColorsTestImpl
from tests.request import FakeRequest
from tests.session import FakeSession
from tests.translator import FakeTranslator
from tests.use_cases.dependency_injection import InMemoryModule

from .accountant_invitation_email_view import AccountantInvitationEmailViewImpl
from .notifier import NotifierTestImpl
from .url_index import (
    AccountantDashboardUrlIndexImpl,
    AccountantInvitationUrlIndexImpl,
    AnswerCompanyWorkInviteUrlIndexImpl,
    CompanySummaryUrlIndex,
    CompanyUrlIndexImpl,
    ConfirmationUrlIndexImpl,
    CoopSummaryUrlIndexTestImpl,
    DraftUrlIndexImpl,
    EndCoopUrlIndexTestImpl,
    HidePlanUrlIndex,
    InviteUrlIndexImpl,
    LanguageChangerUrlIndexImpl,
    MemberUrlIndex,
    PayMeansOfProductionUrlIndexImpl,
    PlanSummaryUrlIndexTestImpl,
    PlotsUrlIndexImpl,
    RenewPlanUrlIndex,
    RequestCoopUrlIndexTestImpl,
    TogglePlanAvailabilityUrlIndex,
)


class PresenterTestsInjector(Module):
    @singleton
    @provider
    def provide_fake_request(self) -> FakeRequest:
        return FakeRequest()

    @singleton
    @provider
    def provide_notifier_test_impl(self) -> NotifierTestImpl:
        return NotifierTestImpl()

    @provider
    def provide_notifier(self, notifier: NotifierTestImpl) -> Notifier:
        return notifier

    @singleton
    @provider
    def provide_toggle_plan_availability_url_index(
        self,
    ) -> TogglePlanAvailabilityUrlIndex:
        return TogglePlanAvailabilityUrlIndex()

    @singleton
    @provider
    def provide_plan_summary_url_index_test_impl(self) -> PlanSummaryUrlIndexTestImpl:
        return PlanSummaryUrlIndexTestImpl()

    @singleton
    @provider
    def provide_coop_summary_url_index_test_impl(self) -> CoopSummaryUrlIndexTestImpl:
        return CoopSummaryUrlIndexTestImpl()

    @provider
    def provide_answer_company_work_invite_presenter(
        self, notifier: Notifier, translator: FakeTranslator, url_index: MemberUrlIndex
    ) -> AnswerCompanyWorkInvitePresenter:
        return AnswerCompanyWorkInvitePresenter(
            user_notifier=notifier, translator=translator, url_index=url_index
        )

    @provider
    def provide_create_cooperation_presenter(
        self, notifier: Notifier, translator: FakeTranslator
    ) -> CreateCooperationPresenter:
        return CreateCooperationPresenter(
            user_notifier=notifier,
            translator=translator,
        )

    @provider
    def provide_end_cooperation_presenter(
        self,
        request: FakeRequest,
        notifier: Notifier,
        plan_summary_index: PlanSummaryUrlIndexTestImpl,
        coop_summary_index: CoopSummaryUrlIndexTestImpl,
        translator: FakeTranslator,
    ) -> EndCooperationPresenter:
        return EndCooperationPresenter(
            request=request,
            notifier=notifier,
            plan_summary_index=plan_summary_index,
            coop_summary_index=coop_summary_index,
            translator=translator,
        )

    @provider
    def provide_request_cooperation_presenter(
        self, translator: FakeTranslator
    ) -> RequestCooperationPresenter:
        return RequestCooperationPresenter(
            translator=translator,
        )

    @provider
    def provide_get_coop_summary_success_presenter(
        self,
        plan_url_index: PlanSummaryUrlIndexTestImpl,
        end_coop_url_index: EndCoopUrlIndexTestImpl,
    ) -> GetCoopSummarySuccessPresenter:
        return GetCoopSummarySuccessPresenter(
            plan_url_index=plan_url_index,
            end_coop_url_index=end_coop_url_index,
        )

    @provider
    def provide_get_member_dashboard_presenter(
        self,
        translator: FakeTranslator,
        url_index: PlanSummaryUrlIndexTestImpl,
        datetime_service: FakeDatetimeService,
        invite_url_index: InviteUrlIndexImpl,
    ) -> GetMemberDashboardPresenter:
        return GetMemberDashboardPresenter(
            translator=translator,
            url_index=url_index,
            datetime_service=datetime_service,
            invite_url_index=invite_url_index,
        )

    @provider
    def provide_get_company_summary_success_presenter(
        self,
        plan_index: PlanSummaryUrlIndexTestImpl,
        translator: FakeTranslator,
        company_index: CompanySummaryUrlIndex,
        control_thresholds: ControlThresholdsTestImpl,
        datetime_service: FakeDatetimeService,
    ) -> GetCompanySummarySuccessPresenter:
        return GetCompanySummarySuccessPresenter(
            plan_index=plan_index,
            translator=translator,
            company_index=company_index,
            control_thresholds=control_thresholds,
            datetime_service=datetime_service,
        )

    @provider
    def provide_plan_summary_formatter(
        self,
        coop_url_index: CoopSummaryUrlIndexTestImpl,
        company_url_index: CompanySummaryUrlIndex,
        translator: FakeTranslator,
        datetime_service: FakeDatetimeService,
    ) -> PlanSummaryFormatter:
        return PlanSummaryFormatter(
            coop_url_index=coop_url_index,
            company_url_index=company_url_index,
            translator=translator,
            datetime_service=datetime_service,
        )

    @provider
    def provide_get_plan_summary_company_success_presenter(
        self,
        toggle_availability_url_index: TogglePlanAvailabilityUrlIndex,
        end_coop_url_index: EndCoopUrlIndexTestImpl,
        request_coop_url_index: RequestCoopUrlIndexTestImpl,
        translator: FakeTranslator,
        plan_summary_service: PlanSummaryFormatter,
    ) -> GetPlanSummaryCompanySuccessPresenter:
        return GetPlanSummaryCompanySuccessPresenter(
            toggle_availability_url_index=toggle_availability_url_index,
            end_coop_url_index=end_coop_url_index,
            request_coop_url_index=request_coop_url_index,
            trans=translator,
            plan_summary_service=plan_summary_service,
        )

    @provider
    def provide_get_statistics_presenter(
        self,
        translator: FakeTranslator,
        plotter: FakePlotter,
        colors: ColorsTestImpl,
        url_index: PlotsUrlIndexImpl,
    ) -> GetStatisticsPresenter:
        return GetStatisticsPresenter(
            translator=translator, plotter=plotter, colors=colors, url_index=url_index
        )

    @provider
    def provide_list_all_cooperations_presenter(
        self, coop_summary_url_index: CoopSummaryUrlIndexTestImpl
    ) -> ListAllCooperationsPresenter:
        return ListAllCooperationsPresenter(
            coop_url_index=coop_summary_url_index,
        )

    @provider
    def provide_hide_plan_presenter(
        self, notifier: Notifier, translator: FakeTranslator
    ) -> HidePlanPresenter:
        return HidePlanPresenter(
            notifier=notifier,
            trans=translator,
        )

    @provider
    def provide_pay_consumer_product_presenter(
        self, notifier: Notifier, translator: FakeTranslator
    ) -> PayConsumerProductPresenter:
        return PayConsumerProductPresenter(
            user_notifier=notifier,
            translator=translator,
        )

    @provider
    def provide_pay_means_of_production_presenter(
        self,
        notifier: Notifier,
        translator: FakeTranslator,
        pay_means_of_production_url_index: PayMeansOfProductionUrlIndexImpl,
    ) -> PayMeansOfProductionPresenter:
        return PayMeansOfProductionPresenter(
            user_notifier=notifier,
            trans=translator,
            pay_means_of_production_url_index=pay_means_of_production_url_index,
        )

    @provider
    def provide_query_companies_presenter(
        self,
        notifier: Notifier,
        company_url_index: CompanySummaryUrlIndex,
        translator: FakeTranslator,
    ) -> QueryCompaniesPresenter:
        return QueryCompaniesPresenter(
            user_notifier=notifier,
            company_url_index=company_url_index,
            translator=translator,
        )

    @provider
    def provide_query_plans_presenter(
        self,
        notifier: Notifier,
        plan_url_index: PlanSummaryUrlIndexTestImpl,
        company_url_index: CompanySummaryUrlIndex,
        translator: FakeTranslator,
    ) -> QueryPlansPresenter:
        return QueryPlansPresenter(
            plan_url_index=plan_url_index,
            company_url_index=company_url_index,
            user_notifier=notifier,
            trans=translator,
        )

    @provider
    def provide_send_work_certificates_to_worker_presenter(
        self, notifier: Notifier, translator: FakeTranslator
    ) -> SendWorkCertificatesToWorkerPresenter:
        return SendWorkCertificatesToWorkerPresenter(
            notifier=notifier,
            translator=translator,
        )

    @provider
    def provide_show_company_work_invite_details_presenter(
        self,
        answer_invite_url_index: AnswerCompanyWorkInviteUrlIndexImpl,
        translator: FakeTranslator,
    ) -> ShowCompanyWorkInviteDetailsPresenter:
        return ShowCompanyWorkInviteDetailsPresenter(
            url_index=answer_invite_url_index,
            translator=translator,
        )

    @provider
    def provide_show_my_plans_presenter(
        self,
        plan_url_index: PlanSummaryUrlIndexTestImpl,
        renew_plan_url_index: RenewPlanUrlIndex,
        hide_plan_url_index: HidePlanUrlIndex,
        translator: FakeTranslator,
        datetime_serivce: FakeDatetimeService,
    ) -> ShowMyPlansPresenter:
        return ShowMyPlansPresenter(
            url_index=plan_url_index,
            renew_plan_url_index=renew_plan_url_index,
            hide_plan_url_index=hide_plan_url_index,
            translator=translator,
            datetime_service=datetime_serivce,
        )

    @provider
    def provide_show_prd_account_details_presenter(
        self,
        translator: FakeTranslator,
        url_index: PlotsUrlIndexImpl,
        datetime_service: FakeDatetimeService,
    ) -> ShowPRDAccountDetailsPresenter:
        return ShowPRDAccountDetailsPresenter(
            translator=translator,
            url_index=url_index,
            datetime_service=datetime_service,
        )

    @provider
    def provide_show_r_account_details_presenter(
        self,
        translator: FakeTranslator,
        url_index: PlotsUrlIndexImpl,
        datetime_service: FakeDatetimeService,
    ) -> ShowRAccountDetailsPresenter:
        return ShowRAccountDetailsPresenter(
            trans=translator, url_index=url_index, datetime_service=datetime_service
        )

    @provider
    def provide_show_p_account_details_presenter(
        self,
        translator: FakeTranslator,
        url_index: PlotsUrlIndexImpl,
        datetime_service: FakeDatetimeService,
    ) -> ShowPAccountDetailsPresenter:
        return ShowPAccountDetailsPresenter(
            trans=translator, url_index=url_index, datetime_service=datetime_service
        )

    @provider
    def provide_show_a_account_details_presenter(
        self,
        translator: FakeTranslator,
        url_index: PlotsUrlIndexImpl,
        datetime_service: FakeDatetimeService,
    ) -> ShowAAccountDetailsPresenter:
        return ShowAAccountDetailsPresenter(
            trans=translator, url_index=url_index, datetime_service=datetime_service
        )

    @provider
    def provide_registration_email_presenter(
        self,
        mail_service: FakeEmailSender,
        address_book: FakeAddressBook,
        url_index: ConfirmationUrlIndexImpl,
        email_template: RegistrationEmailTemplateImpl,
        email_configuration: FakeEmailConfiguration,
        translator: FakeTranslator,
    ) -> RegistrationEmailPresenter:
        return RegistrationEmailPresenter(
            email_sender=mail_service,
            address_book=address_book,
            url_index=url_index,
            member_email_template=email_template,
            company_email_template=email_template,
            email_configuration=email_configuration,
            translator=translator,
        )

    @provider
    def provide_register_member_presenter(
        self, session: FakeSession, translator: FakeTranslator
    ) -> RegisterMemberPresenter:
        return RegisterMemberPresenter(session=session, translator=translator)

    @provider
    def provide_register_company_presenter(
        self, session: FakeSession, translator: FakeTranslator
    ) -> RegisterCompanyPresenter:
        return RegisterCompanyPresenter(translator=translator, session=session)

    @singleton
    @provider
    def provide_accountant_invitation_email_view(
        self,
    ) -> AccountantInvitationEmailViewImpl:
        return AccountantInvitationEmailViewImpl()

    @provider
    def provide_accountant_invitation_presenter_impl(
        self,
        invitation_view: AccountantInvitationEmailViewImpl,
        translator: FakeTranslator,
        email_configuration: FakeEmailConfiguration,
        invitation_url_index: AccountantInvitationUrlIndexImpl,
    ) -> AccountantInvitationEmailPresenter:
        return AccountantInvitationEmailPresenter(
            invitation_view=invitation_view,
            translator=translator,
            email_configuration=email_configuration,
            invitation_url_index=invitation_url_index,
        )

    @provider
    def provide_get_company_transactions_presenter(
        self, translator: FakeTranslator, datetime_service: FakeDatetimeService
    ) -> GetCompanyTransactionsPresenter:
        return GetCompanyTransactionsPresenter(
            translator=translator, datetime_service=datetime_service
        )

    @provider
    def provide_invite_worker_to_company_presenter(
        self, translator: FakeTranslator
    ) -> InviteWorkerToCompanyPresenter:
        return InviteWorkerToCompanyPresenter(translator=translator)

    @provider
    def provide_get_latest_activated_plans_presenter(
        self,
        url_index: PlanSummaryUrlIndexTestImpl,
        datetime_service: FakeDatetimeService,
    ) -> GetLatestActivatedPlansPresenter:
        return GetLatestActivatedPlansPresenter(
            url_index=url_index, datetime_service=datetime_service
        )

    @provider
    def provide_register_accountant_presenter(
        self,
        notifier: Notifier,
        session: FakeSession,
        translator: FakeTranslator,
        dashboard_url_index: AccountantDashboardUrlIndexImpl,
    ) -> RegisterAccountantPresenter:
        return RegisterAccountantPresenter(
            notifier=notifier,
            session=session,
            translator=translator,
            dashboard_url_index=dashboard_url_index,
        )

    @provider
    def provide_self_approve_plan_presenter(
        self, notifier: NotifierTestImpl, translator: FakeTranslator
    ) -> SelfApprovePlanPresenter:
        return SelfApprovePlanPresenter(
            notifier=notifier,
            translator=translator,
        )

    @provider
    def provide_log_in_member_presenter(
        self,
        session: FakeSession,
        translator: FakeTranslator,
        member_url_index: MemberUrlIndex,
    ) -> LogInMemberPresenter:
        return LogInMemberPresenter(
            session=session,
            translator=translator,
            member_url_index=member_url_index,
        )

    @provider
    def provide_list_available_languages_presenter(
        self,
        language_changer_url_index: LanguageChangerUrlIndexImpl,
        language_service: FakeLanguageService,
    ) -> ListAvailableLanguagesPresenter:
        return ListAvailableLanguagesPresenter(
            language_changer_url_index=language_changer_url_index,
            language_service=language_service,
        )

    @provider
    def provide_log_in_company_presenter(
        self,
        session: FakeSession,
        company_url_index: CompanyUrlIndexImpl,
        translator: FakeTranslator,
    ) -> LogInCompanyPresenter:
        return LogInCompanyPresenter(
            session=session,
            company_url_index=company_url_index,
            translator=translator,
        )

    @provider
    def provide_member_purchase_provider(
        self, datetime_service: FakeDatetimeService
    ) -> MemberPurchasesPresenter:
        return MemberPurchasesPresenter(
            datetime_service=datetime_service,
        )

    @provider
<<<<<<< HEAD
    def provide_file_plan_with_accounting_presenter(
        self,
        plan_summary_url_index: PlanSummaryUrlIndexTestImpl,
        notifier: NotifierTestImpl,
        translator: FakeTranslator,
    ) -> FilePlanWithAccountingPresenter:
        return FilePlanWithAccountingPresenter(
            plan_summary_url_index=plan_summary_url_index,
            notifier=notifier,
            translator=translator,
=======
    def provide_list_drafts_presenter(
        self,
        draft_url_index: DraftUrlIndexImpl,
    ) -> ListDraftsPresenter:
        return ListDraftsPresenter(
            draft_url_index=draft_url_index,
>>>>>>> d4d50fe9
        )


def get_dependency_injector() -> Injector:
    return Injector(
        modules=[TestingModule(), InMemoryModule(), PresenterTestsInjector()]
    )<|MERGE_RESOLUTION|>--- conflicted
+++ resolved
@@ -570,7 +570,6 @@
         )
 
     @provider
-<<<<<<< HEAD
     def provide_file_plan_with_accounting_presenter(
         self,
         plan_summary_url_index: PlanSummaryUrlIndexTestImpl,
@@ -581,14 +580,15 @@
             plan_summary_url_index=plan_summary_url_index,
             notifier=notifier,
             translator=translator,
-=======
+        )
+
+    @provider
     def provide_list_drafts_presenter(
         self,
         draft_url_index: DraftUrlIndexImpl,
     ) -> ListDraftsPresenter:
         return ListDraftsPresenter(
             draft_url_index=draft_url_index,
->>>>>>> d4d50fe9
         )
 
 

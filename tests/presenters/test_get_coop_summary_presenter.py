from dataclasses import replace
from decimal import Decimal
from unittest import TestCase
from uuid import uuid4

from arbeitszeit.use_cases.get_coop_summary import AssociatedPlan, GetCoopSummarySuccess
from arbeitszeit_web.get_coop_summary import GetCoopSummarySuccessPresenter
from tests.session import FakeSession

from .dependency_injection import get_dependency_injector
<<<<<<< HEAD
from .url_index import EndCoopUrlIndexTestImpl, UrlIndexTestImpl
=======
from .url_index import (
    CompanySummaryUrlIndex,
    EndCoopUrlIndexTestImpl,
    PlanSummaryUrlIndexTestImpl,
)
>>>>>>> 185c8947

TESTING_RESPONSE_MODEL = GetCoopSummarySuccess(
    requester_is_coordinator=True,
    coop_id=uuid4(),
    coop_name="coop name",
    coop_definition="coop def\ncoop def2",
    coordinator_id=uuid4(),
    coordinator_name="coordinator name",
    plans=[
        AssociatedPlan(
            plan_id=uuid4(),
            plan_name="plan_name",
            plan_individual_price=Decimal("1"),
            plan_coop_price=Decimal(50.005),
        )
    ],
)


class GetCoopSummarySuccessPresenterTests(TestCase):
    def setUp(self) -> None:
        self.injector = get_dependency_injector()
<<<<<<< HEAD
        self.plan_url_index = self.injector.get(UrlIndexTestImpl)
=======
        self.plan_url_index = self.injector.get(PlanSummaryUrlIndexTestImpl)
        self.company_summary_url_index = self.injector.get(CompanySummaryUrlIndex)
>>>>>>> 185c8947
        self.end_coop_url_index = self.injector.get(EndCoopUrlIndexTestImpl)
        self.presenter = self.injector.get(GetCoopSummarySuccessPresenter)
        self.session = self.injector.get(FakeSession)
        self.session.login_company("test@test.test")

    def test_end_coop_button_is_shown_when_requester_is_coordinator(self):
        view_model = self.presenter.present(TESTING_RESPONSE_MODEL)
        self.assertTrue(view_model.show_end_coop_button)

    def test_end_coop_button_is_not_shown_when_requester_not_coordinator(self):
        response = replace(
            TESTING_RESPONSE_MODEL,
            requester_is_coordinator=False,
        )
        view_model = self.presenter.present(response)
        self.assertFalse(view_model.show_end_coop_button)

    def test_coop_id_is_displayed_correctly(self):
        view_model = self.presenter.present(TESTING_RESPONSE_MODEL)
        self.assertEqual(view_model.coop_id, str(TESTING_RESPONSE_MODEL.coop_id))

    def test_coop_name_is_displayed_correctly(self):
        view_model = self.presenter.present(TESTING_RESPONSE_MODEL)
        self.assertEqual(view_model.coop_name, TESTING_RESPONSE_MODEL.coop_name)

    def test_coop_definition_is_displayed_correctly_as_list_of_strings(self):
        view_model = self.presenter.present(TESTING_RESPONSE_MODEL)
        self.assertEqual(view_model.coop_definition, ["coop def", "coop def2"])

    def test_coordinator_id_is_displayed_correctly(self):
        view_model = self.presenter.present(TESTING_RESPONSE_MODEL)
        self.assertEqual(
            view_model.coordinator_id, str(TESTING_RESPONSE_MODEL.coordinator_id)
        )

    def test_coordinator_name_is_displayed_correctly(self):
        view_model = self.presenter.present(TESTING_RESPONSE_MODEL)
        self.assertEqual(
            view_model.coordinator_name, TESTING_RESPONSE_MODEL.coordinator_name
        )

    def test_link_to_coordinators_company_summary_page_is_displayed_correctly(self):
        view_model = self.presenter.present(TESTING_RESPONSE_MODEL)
        self.assertEqual(
            view_model.coordinator_url,
            self.company_summary_url_index.get_company_summary_url(
                TESTING_RESPONSE_MODEL.coordinator_id
            ),
        )

    def test_first_plans_name_is_displayed_correctly(self):
        view_model = self.presenter.present(TESTING_RESPONSE_MODEL)
        self.assertEqual(
            view_model.plans[0].plan_name, TESTING_RESPONSE_MODEL.plans[0].plan_name
        )

    def test_first_plans_individual_price_is_displayed_correctly(self):
        view_model = self.presenter.present(TESTING_RESPONSE_MODEL)
        self.assertEqual(
            view_model.plans[0].plan_individual_price,
            "1.00",
        )

    def test_first_plans_coop_price_is_displayed_correctly(self):
        view_model = self.presenter.present(TESTING_RESPONSE_MODEL)
        self.assertEqual(
            view_model.plans[0].plan_coop_price,
            "50.01",
        )

    def test_first_plans_end_coop_url_is_displayed_correctly(self):
        view_model = self.presenter.present(TESTING_RESPONSE_MODEL)
        self.assertEqual(
            view_model.plans[0].end_coop_url,
            self.end_coop_url_index.get_end_coop_url(
                TESTING_RESPONSE_MODEL.plans[0].plan_id, TESTING_RESPONSE_MODEL.coop_id
            ),
        )<|MERGE_RESOLUTION|>--- conflicted
+++ resolved
@@ -5,18 +5,11 @@
 
 from arbeitszeit.use_cases.get_coop_summary import AssociatedPlan, GetCoopSummarySuccess
 from arbeitszeit_web.get_coop_summary import GetCoopSummarySuccessPresenter
+from arbeitszeit_web.session import UserRole
 from tests.session import FakeSession
 
 from .dependency_injection import get_dependency_injector
-<<<<<<< HEAD
 from .url_index import EndCoopUrlIndexTestImpl, UrlIndexTestImpl
-=======
-from .url_index import (
-    CompanySummaryUrlIndex,
-    EndCoopUrlIndexTestImpl,
-    PlanSummaryUrlIndexTestImpl,
-)
->>>>>>> 185c8947
 
 TESTING_RESPONSE_MODEL = GetCoopSummarySuccess(
     requester_is_coordinator=True,
@@ -39,12 +32,7 @@
 class GetCoopSummarySuccessPresenterTests(TestCase):
     def setUp(self) -> None:
         self.injector = get_dependency_injector()
-<<<<<<< HEAD
-        self.plan_url_index = self.injector.get(UrlIndexTestImpl)
-=======
-        self.plan_url_index = self.injector.get(PlanSummaryUrlIndexTestImpl)
-        self.company_summary_url_index = self.injector.get(CompanySummaryUrlIndex)
->>>>>>> 185c8947
+        self.url_index = self.injector.get(UrlIndexTestImpl)
         self.end_coop_url_index = self.injector.get(EndCoopUrlIndexTestImpl)
         self.presenter = self.injector.get(GetCoopSummarySuccessPresenter)
         self.session = self.injector.get(FakeSession)
@@ -90,8 +78,9 @@
         view_model = self.presenter.present(TESTING_RESPONSE_MODEL)
         self.assertEqual(
             view_model.coordinator_url,
-            self.company_summary_url_index.get_company_summary_url(
-                TESTING_RESPONSE_MODEL.coordinator_id
+            self.url_index.get_company_summary_url(
+                company_id=TESTING_RESPONSE_MODEL.coordinator_id,
+                user_role=UserRole.company,
             ),
         )
 

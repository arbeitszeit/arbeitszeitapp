--- conflicted
+++ resolved
@@ -16,11 +16,7 @@
         self.url_index = self.injector.get(UrlIndexTestImpl)
 
     def test_that_correct_details_url_is_shown_for_draft(self) -> None:
-<<<<<<< HEAD
         datetime_service = FakeDatetimeService()
-
-=======
->>>>>>> e6b64061
         draft_id = uuid4()
         response = ListDraftsResponse(
             results=[

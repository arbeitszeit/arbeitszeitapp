--- conflicted
+++ resolved
@@ -1,115 +1,14 @@
-<<<<<<< HEAD
-from injector import Injector, Module, provider
-
-from arbeitszeit_web.answer_company_work_invite import AnswerCompanyWorkInviteController
-from arbeitszeit_web.controllers.end_cooperation_controller import (
-    EndCooperationController,
-)
-from arbeitszeit_web.controllers.send_work_certificates_to_worker_controller import (
-    SendWorkCertificatesToWorkerController,
-)
-from arbeitszeit_web.controllers.show_company_work_invite_details_controller import (
-    ShowCompanyWorkInviteDetailsController,
-)
-from arbeitszeit_web.controllers.show_my_accounts_controller import (
-    ShowMyAccountsController,
-)
-from arbeitszeit_web.create_draft import CreateDraftController
-from arbeitszeit_web.invite_worker_to_company import InviteWorkerToCompanyController
-from arbeitszeit_web.pay_consumer_product import PayConsumerProductController
-from arbeitszeit_web.request import Request
-from arbeitszeit_web.request_cooperation import RequestCooperationController
-=======
 from arbeitszeit.injector import Binder, ClassProvider, Injector, Module
 from arbeitszeit_web.session import Session
->>>>>>> 24f079aa
 from tests.dependency_injection import TestingModule
 from tests.session import FakeSession
 from tests.use_cases.dependency_injection import InMemoryModule
 
 
 class ControllerTestsModule(Module):
-<<<<<<< HEAD
-    @provider
-    def provide_request(self) -> Request:
-        return FakeRequest()
-
-    @provider
-    def provide_answer_company_work_invite_controller(
-        self, session: FakeSession
-    ) -> AnswerCompanyWorkInviteController:
-        return AnswerCompanyWorkInviteController(
-            session=session,
-        )
-
-    @provider
-    def provide_invite_worker_to_company_controller(
-        self,
-        session: FakeSession,
-    ) -> InviteWorkerToCompanyController:
-        return InviteWorkerToCompanyController(
-            session=session,
-        )
-
-    @provider
-    def provide_end_cooperation_controller(
-        self, session: FakeSession, request: FakeRequest
-    ) -> EndCooperationController:
-        return EndCooperationController(
-            session=session,
-            request=request,
-        )
-
-    @provider
-    def provide_pay_consumer_product_controller(
-        self, translator: FakeTranslator
-    ) -> PayConsumerProductController:
-        return PayConsumerProductController(
-            translator=translator,
-        )
-
-    @provider
-    def provide_request_cooperation_controller(
-        self, session: FakeSession, translator: FakeTranslator
-    ) -> RequestCooperationController:
-        return RequestCooperationController(
-            session=session,
-            translator=translator,
-        )
-
-    @provider
-    def provide_send_work_certificates_to_worker_controller(
-        self, session: FakeSession, request: FakeRequest
-    ) -> SendWorkCertificatesToWorkerController:
-        return SendWorkCertificatesToWorkerController(
-            session=session,
-            request=request,
-        )
-
-    @provider
-    def provide_show_company_work_invite_details_controller(
-        self, session: FakeSession
-    ) -> ShowCompanyWorkInviteDetailsController:
-        return ShowCompanyWorkInviteDetailsController(session=session)
-
-    @provider
-    def provide_show_my_accounts_controller(
-        self, session: FakeSession
-    ) -> ShowMyAccountsController:
-        return ShowMyAccountsController(
-            session=session,
-        )
-
-    @provider
-    def provide_create_draft_controller(
-        self, session: FakeSession
-    ) -> CreateDraftController:
-        return CreateDraftController(session=session)
-=======
     def configure(self, binder: Binder) -> None:
         super().configure(binder)
         binder[Session] = ClassProvider(FakeSession)  # type: ignore
->>>>>>> 24f079aa
 
 
 def get_dependency_injector() -> Injector:

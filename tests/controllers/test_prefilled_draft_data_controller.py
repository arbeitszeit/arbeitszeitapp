--- conflicted
+++ resolved
@@ -54,12 +54,11 @@
         return self.action
 
 
-<<<<<<< HEAD
 class ControllerTests(TestCase):
     def setUp(self) -> None:
         self.injector = get_dependency_injector()
         self.session = self.injector.get(FakeSession)
-        self.controller = self.injector.get(PrefilledDraftDataController)
+        self.controller = self.injector.get(CreateDraftController)
         self.fake_form = FakeDraftForm(
             prd_name="test name",
             description="test description",
@@ -125,80 +124,4 @@
         _fake_form = replace(self.fake_form, productive_or_public="productive")
         assert isinstance(_fake_form.productive_or_public, str)
         request = self.controller.import_form_data(_fake_form)
-        assert request.is_public_service == False
-=======
-fake_form = FakeDraftForm(
-    prd_name="test name",
-    description="test description",
-    timeframe=14,
-    prd_unit="1 piece",
-    prd_amount=10,
-    costs_p=Decimal("10.5"),
-    costs_r=Decimal("15"),
-    costs_a=Decimal("20"),
-    productive_or_public="public",
-    action="save_draft",
-)
-
-session = FakeSession()
-session.set_current_user_id(uuid4())
-controller = CreateDraftController(session)
-
-
-def test_import_of_data_returns_a_request_object():
-    request = controller.import_form_data(fake_form)
-    assert isinstance(request, CreatePlanDraftRequest)
-
-
-def test_import_of_data_transforms_prd_name_string_to_correct_string():
-    assert isinstance(fake_form.prd_name, str)
-    request = controller.import_form_data(fake_form)
-    assert request.product_name == "test name"
-
-
-def test_import_of_data_transforms_description_string_to_correct_string():
-    assert isinstance(fake_form.description, str)
-    request = controller.import_form_data(fake_form)
-    assert request.description == "test description"
-
-
-def test_import_of_data_transforms_timeframe_integer_to_correct_integer():
-    assert isinstance(fake_form.timeframe, int)
-    request = controller.import_form_data(fake_form)
-    assert request.timeframe_in_days == 14
-
-
-def test_import_of_data_transforms_prd_unit_string_to_correct_string():
-    assert isinstance(fake_form.prd_unit, str)
-    request = controller.import_form_data(fake_form)
-    assert request.production_unit == "1 piece"
-
-
-def test_import_of_data_transforms_prd_amount_integer_to_correct_integer():
-    assert isinstance(fake_form.prd_amount, int)
-    request = controller.import_form_data(fake_form)
-    assert request.production_amount == 10
-
-
-def test_import_of_data_transforms_cost_decimals_to_correct_decimals():
-    assert isinstance(fake_form.costs_p, Decimal)
-    assert isinstance(fake_form.costs_r, Decimal)
-    assert isinstance(fake_form.costs_a, Decimal)
-    request = controller.import_form_data(fake_form)
-    assert request.costs.means_cost == Decimal(10.5)
-    assert request.costs.resource_cost == Decimal(15)
-    assert request.costs.labour_cost == Decimal(20)
-
-
-def test_import_of_data_transforms_productive_or_public_string_to_correct_bool_when_public_service():
-    assert isinstance(fake_form.productive_or_public, str)
-    request = controller.import_form_data(fake_form)
-    assert request.is_public_service == True
-
-
-def test_import_of_data_transforms_productive_or_public_string_to_correct_bool_when_productive():
-    _fake_form = replace(fake_form, productive_or_public="productive")
-    assert isinstance(_fake_form.productive_or_public, str)
-    request = controller.import_form_data(_fake_form)
-    assert request.is_public_service == False
->>>>>>> 44e1f90e
+        assert request.is_public_service == False
--- conflicted
+++ resolved
@@ -1,9 +1,5 @@
-<<<<<<< HEAD
 from decimal import Decimal
-from typing import Iterator, List
-=======
 from typing import Iterator, List, Union
->>>>>>> bbc40a67
 
 from injector import inject, singleton
 

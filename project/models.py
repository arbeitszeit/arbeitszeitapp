"""
Definition of database tables.
"""

import uuid
from enum import Enum

from flask_login import UserMixin

from project.extensions import db


def generate_uuid() -> str:
    return str(uuid.uuid4())


class SocialAccounting(UserMixin, db.Model):
    id = db.Column(db.String, primary_key=True, default=generate_uuid)

    account = db.relationship(
        "Account", uselist=False, lazy=True, backref="social_accounting"
    )


# Association table Company - Member
jobs = db.Table(
    "jobs",
    db.Column("member_id", db.String, db.ForeignKey("member.id")),
    db.Column("company_id", db.String, db.ForeignKey("company.id")),
)


class Member(UserMixin, db.Model):
    id = db.Column(db.String, primary_key=True, default=generate_uuid)
    email = db.Column(db.String(100), unique=True, nullable=False)
    password = db.Column(db.String(100), nullable=False)
    name = db.Column(db.String(1000), nullable=False)

    account = db.relationship("Account", uselist=False, lazy=True, backref="member")
    purchases = db.relationship("Purchase", lazy="dynamic")

    workplaces = db.relationship(
        "Company",
        secondary=jobs,
        lazy="dynamic",
        backref=db.backref("workers", lazy="dynamic"),
    )


class Company(UserMixin, db.Model):
    id = db.Column(db.String, primary_key=True, default=generate_uuid)
    email = db.Column(db.String(100), unique=True, nullable=False)
    password = db.Column(db.String(100), nullable=False)
    name = db.Column(db.String(1000), nullable=False)

    plans = db.relationship("Plan", lazy="dynamic", backref="company")
    accounts = db.relationship("Account", lazy="dynamic", backref="company")
    purchases = db.relationship("Purchase", lazy="dynamic")

    def __repr__(self):
        return "<Company(email='%s', name='%s')>" % (
            self.email,
            self.name,
        )


class Plan(UserMixin, db.Model):
    id = db.Column(db.String, primary_key=True, default=generate_uuid)
    plan_creation_date = db.Column(db.DateTime, nullable=False)
    planner = db.Column(db.String, db.ForeignKey("company.id"), nullable=False)
    costs_p = db.Column(db.Numeric(), nullable=False)
    costs_r = db.Column(db.Numeric(), nullable=False)
    costs_a = db.Column(db.Numeric(), nullable=False)
    prd_name = db.Column(db.String(100), nullable=False)
    prd_unit = db.Column(db.String(100), nullable=False)
    prd_amount = db.Column(db.Integer, nullable=False)
    description = db.Column(db.String(5000), nullable=False)
    timeframe = db.Column(db.Numeric(), nullable=False)
    is_public_service = db.Column(db.Boolean, nullable=False, default=False)
    social_accounting = db.Column(
        db.String, db.ForeignKey("social_accounting.id"), nullable=False
    )
    approved = db.Column(db.Boolean, nullable=False, default=False)
    approval_date = db.Column(db.DateTime, nullable=True, default=None)
    approval_reason = db.Column(db.String(1000), nullable=True, default=None)
    is_active = db.Column(db.Boolean, nullable=False, default=False)
    activation_date = db.Column(db.DateTime, nullable=True)
    expired = db.Column(db.Boolean, nullable=False, default=False)
    renewed = db.Column(db.Boolean, nullable=False, default=False)
    last_certificate_payout = db.Column(db.DateTime, nullable=True)
    expiration_date = db.Column(db.DateTime, nullable=True)
    expiration_relative = db.Column(db.Integer, nullable=True)

    offers = db.relationship("Offer", lazy="dynamic", backref="plan")


class AccountTypes(Enum):
    p = "p"
    r = "r"
    a = "a"
    prd = "prd"
    member = "member"
    accounting = "accounting"


class Account(UserMixin, db.Model):
    id = db.Column(db.String, primary_key=True, default=generate_uuid)
    account_owner_social_accounting = db.Column(
        db.String, db.ForeignKey("social_accounting.id"), nullable=True
    )
    account_owner_company = db.Column(
        db.String, db.ForeignKey("company.id"), nullable=True
    )
    account_owner_member = db.Column(
        db.String, db.ForeignKey("member.id"), nullable=True
    )
    account_type = db.Column(db.Enum(AccountTypes), nullable=False)
    transactions_sent = db.relationship(
        "Transaction",
        foreign_keys="Transaction.sending_account",
        lazy="dynamic",
        backref="account_from",
    )
    transactions_received = db.relationship(
        "Transaction",
        foreign_keys="Transaction.receiving_account",
        lazy="dynamic",
        backref="account_to",
    )


class Transaction(UserMixin, db.Model):
    id = db.Column(db.String, primary_key=True, default=generate_uuid)
    date = db.Column(db.DateTime, nullable=False)
    sending_account = db.Column(db.String, db.ForeignKey("account.id"), nullable=False)
    receiving_account = db.Column(
        db.String, db.ForeignKey("account.id"), nullable=False
    )
    amount = db.Column(db.Numeric(), nullable=False)
    purpose = db.Column(db.String(1000), nullable=True)  # Verwendungszweck


class Offer(UserMixin, db.Model):
    id = db.Column(db.String, primary_key=True, default=generate_uuid)
    plan_id = db.Column(db.String, db.ForeignKey("plan.id"), nullable=False)
    cr_date = db.Column(db.DateTime, nullable=False)
    name = db.Column(db.String(1000), nullable=False)
    description = db.Column(db.String(5000), nullable=False)
    active = db.Column(db.Boolean, nullable=False, default=True)

<<<<<<< HEAD
    purchases = db.relationship("Purchase", lazy="dynamic", backref="offer")

=======
>>>>>>> fbac70fb

class PurposesOfPurchases(Enum):
    means_of_prod = "means_of_prod"
    raw_materials = "raw_materials"
    consumption = "consumption"


class Purchase(UserMixin, db.Model):
    id = db.Column(db.String, primary_key=True, default=generate_uuid)
<<<<<<< HEAD
    purchase_date = db.Column(db.DateTime, nullable=False)
    angebot = db.Column(db.String, db.ForeignKey("offer.id"), nullable=False)
=======
    kauf_date = db.Column(db.DateTime, nullable=False)
    plan_id = db.Column(db.String, db.ForeignKey("plan.id"), nullable=False)
>>>>>>> fbac70fb
    type_member = db.Column(db.Boolean, nullable=False)
    company = db.Column(db.String, db.ForeignKey("company.id"), nullable=True)
    member = db.Column(db.String, db.ForeignKey("member.id"), nullable=True)
    price_per_unit = db.Column(db.Numeric(), nullable=False)
    amount = db.Column(db.Integer, nullable=False)
    purpose = db.Column(db.Enum(PurposesOfPurchases), nullable=False)<|MERGE_RESOLUTION|>--- conflicted
+++ resolved
@@ -148,11 +148,6 @@
     description = db.Column(db.String(5000), nullable=False)
     active = db.Column(db.Boolean, nullable=False, default=True)
 
-<<<<<<< HEAD
-    purchases = db.relationship("Purchase", lazy="dynamic", backref="offer")
-
-=======
->>>>>>> fbac70fb
 
 class PurposesOfPurchases(Enum):
     means_of_prod = "means_of_prod"
@@ -162,13 +157,8 @@
 
 class Purchase(UserMixin, db.Model):
     id = db.Column(db.String, primary_key=True, default=generate_uuid)
-<<<<<<< HEAD
     purchase_date = db.Column(db.DateTime, nullable=False)
-    angebot = db.Column(db.String, db.ForeignKey("offer.id"), nullable=False)
-=======
-    kauf_date = db.Column(db.DateTime, nullable=False)
     plan_id = db.Column(db.String, db.ForeignKey("plan.id"), nullable=False)
->>>>>>> fbac70fb
     type_member = db.Column(db.Boolean, nullable=False)
     company = db.Column(db.String, db.ForeignKey("company.id"), nullable=True)
     member = db.Column(db.String, db.ForeignKey("member.id"), nullable=True)

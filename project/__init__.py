from flask import Flask, session
from flask_sqlalchemy import SQLAlchemy
from flask_login import LoginManager
from flask_table import Table, Col

# init SQLAlchemy
db = SQLAlchemy()
login_manager = LoginManager()

def create_app():
    app = Flask(__name__)
    app.config.from_object('config.Config')
    login_manager.login_view = 'auth.start'

    db.init_app(app)
    login_manager.init_app(app)

    with app.app_context():

        from .models import Nutzer
        from .models import Betriebe

        @login_manager.user_loader
        def load_user(user_id):
         user_type = session["user_type"]
         if user_type == "nutzer":
             return Nutzer.query.get(int(user_id))
         elif user_type == "betrieb":
             return Betriebe.query.get(int(user_id))

        from .auth import auth as auth_blueprint
        app.register_blueprint(auth_blueprint)

        from .main_nutzer import main_nutzer as main_nutzer_blueprint
        app.register_blueprint(main_nutzer_blueprint)

        from .main_betriebe import main_betriebe as main_betriebe_blueprint
        app.register_blueprint(main_betriebe_blueprint)

        # Create Database Models
<<<<<<< HEAD
        #db.create_all()
=======
        db.create_all()
>>>>>>> 1928ad69

        return app<|MERGE_RESOLUTION|>--- conflicted
+++ resolved
@@ -38,10 +38,6 @@
         app.register_blueprint(main_betriebe_blueprint)
 
         # Create Database Models
-<<<<<<< HEAD
-        #db.create_all()
-=======
-        db.create_all()
->>>>>>> 1928ad69
+        # db.create_all()
 
         return app
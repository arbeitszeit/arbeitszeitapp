--- conflicted
+++ resolved
@@ -50,14 +50,7 @@
     company_repository: CompanyRepository,
     company_worker_repository: CompanyWorkerRepository,
 ):
-<<<<<<< HEAD
-    company = company_repository.get_by_id(current_user.id)
-=======
-    if not user_is_company():
-        return redirect(url_for("auth.zurueck"))
-
     company = company_repository.get_by_id(UUID(current_user.id))
->>>>>>> 95046936
     assert company is not None
     worker = list(company_worker_repository.get_company_workers(company))
     if worker:
@@ -75,14 +68,7 @@
     company_worker_repository: CompanyWorkerRepository,
 ):
     """shows workers and add workers to company."""
-<<<<<<< HEAD
-    company = company_repository.get_by_id(current_user.id)
-=======
-    if not user_is_company():
-        return redirect(url_for("auth.zurueck"))
-
     company = company_repository.get_by_id(UUID(current_user.id))
->>>>>>> 95046936
     assert company is not None
     if request.method == "POST":  # add worker to company
         member = member_repository.get_by_id(request.form["member"])
@@ -142,14 +128,7 @@
     query_purchases: use_cases.QueryPurchases,
     company_repository: CompanyRepository,
 ):
-<<<<<<< HEAD
-    company = company_repository.get_by_id(current_user.id)
-=======
-    if not user_is_company():
-        return redirect(url_for("auth.zurueck"))
-
     company = company_repository.get_by_id(UUID(current_user.id))
->>>>>>> 95046936
     assert company is not None
     purchases = list(query_purchases(company))
     return render_template("company/my_purchases.html", purchases=purchases)
@@ -210,14 +189,7 @@
     show_my_plans_use_case: ShowMyPlansUseCase,
     show_my_plans_presenter: ShowMyPlansPresenter,
 ):
-<<<<<<< HEAD
-    request = ShowMyPlansRequest(company_id=current_user.id)
-=======
-    if not user_is_company():
-        return redirect(url_for("auth.zurueck"))
-
     request = ShowMyPlansRequest(company_id=UUID(current_user.id))
->>>>>>> 95046936
     response = show_my_plans_use_case(request)
     view_model = show_my_plans_presenter.present(response)
 
@@ -267,17 +239,10 @@
     get_transaction_infos: use_cases.GetTransactionInfos,
     account_repository: AccountRepository,
 ):
-<<<<<<< HEAD
-    company = company_repository.object_from_orm(current_user)
-=======
-    if not user_is_company():
-        return redirect(url_for("auth.zurueck"))
-
     # We can assume current_user to be a LocalProxy object that
     # delegates to a Company since we did the `user_is_company` check
     # earlier.
     company = company_repository.object_from_orm(cast(Company, current_user))
->>>>>>> 95046936
     all_trans_infos = get_transaction_infos(company)
     my_balances = [
         account_repository.get_account_balance(account)

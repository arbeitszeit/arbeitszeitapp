from decimal import Decimal
from typing import Optional, cast
from uuid import UUID

from flask import Response, flash, redirect, request, url_for
from flask_login import current_user, login_required

from arbeitszeit import entities, errors, use_cases
from arbeitszeit.use_cases import (
    AcceptCooperation,
    AcceptCooperationRequest,
    AcceptCooperationResponse,
    CreatePlanDraft,
    GetDraftSummary,
    GetPlanSummary,
    HidePlan,
    ListCoordinations,
    ListCoordinationsRequest,
    ListInboundCoopRequests,
    ListInboundCoopRequestsRequest,
    ListMessages,
    ListOutboundCoopRequests,
    ListOutboundCoopRequestsRequest,
<<<<<<< HEAD
=======
    ListWorkers,
>>>>>>> 5752156f
    ReadMessage,
    RequestCooperation,
    SendWorkCertificatesToWorker,
    ToggleProductAvailability,
)
from arbeitszeit.use_cases.show_my_plans import ShowMyPlansRequest, ShowMyPlansUseCase
from arbeitszeit_web.create_cooperation import CreateCooperationPresenter
<<<<<<< HEAD
from arbeitszeit_web.get_coop_summary import GetCoopSummarySuccessPresenter
=======
>>>>>>> 5752156f
from arbeitszeit_web.get_plan_summary import GetPlanSummarySuccessPresenter
from arbeitszeit_web.get_prefilled_draft_data import (
    GetPrefilledDraftDataPresenter,
    PrefilledDraftDataController,
)
from arbeitszeit_web.get_statistics import GetStatisticsPresenter
from arbeitszeit_web.hide_plan import HidePlanPresenter
from arbeitszeit_web.list_drafts_of_company import ListDraftsPresenter
from arbeitszeit_web.list_messages import ListMessagesController, ListMessagesPresenter
from arbeitszeit_web.pay_means_of_production import PayMeansOfProductionPresenter
from arbeitszeit_web.query_companies import (
    QueryCompaniesController,
    QueryCompaniesPresenter,
)
from arbeitszeit_web.query_plans import QueryPlansController, QueryPlansPresenter
from arbeitszeit_web.read_message import ReadMessageController, ReadMessagePresenter
from arbeitszeit_web.request_cooperation import (
    RequestCooperationController,
    RequestCooperationPresenter,
)
from arbeitszeit_web.show_my_cooperations import ShowMyCooperationsPresenter
from arbeitszeit_web.show_my_plans import ShowMyPlansPresenter
from project.database import (
    AccountRepository,
    CompanyRepository,
    CompanyWorkerRepository,
    MemberRepository,
    commit_changes,
)
from project.forms import (
    CompanySearchForm,
    CreateDraftForm,
    PlanSearchForm,
    RequestCooperationForm,
)
from project.models import Company
from project.template import UserTemplateRenderer
from project.url_index import CompanyUrlIndex
from project.views import (
    Http404View,
    ListMessagesView,
    QueryCompaniesView,
    QueryPlansView,
    ReadMessageView,
    RequestCooperationView,
)

from .blueprint import CompanyRoute


@CompanyRoute("/company/profile")
def profile(
    company_repository: CompanyRepository,
    company_worker_repository: CompanyWorkerRepository,
    template_renderer: UserTemplateRenderer,
):
    company = company_repository.get_by_id(UUID(current_user.id))
    assert company is not None
    worker = list(company_worker_repository.get_company_workers(company))
    if worker:
        having_workers = True
    else:
        having_workers = False
    return template_renderer.render_template(
        "company/profile.html", context=dict(having_workers=having_workers)
    )


@CompanyRoute("/company/work", methods=["GET", "POST"])
@commit_changes
def arbeit(
    list_workers: ListWorkers,
    company_repository: CompanyRepository,
    member_repository: MemberRepository,
    company_worker_repository: CompanyWorkerRepository,
    template_renderer: UserTemplateRenderer,
):
    """shows workers and add workers to company."""
    company = company_repository.get_by_id(UUID(current_user.id))
    assert company is not None
    if request.method == "POST":  # add worker to company
        member = member_repository.get_by_id(UUID(str(request.form["member"]).strip()))
        assert member is not None
        try:
            use_cases.add_worker_to_company(
                company_worker_repository,
                company,
                member,
            )
        except errors.WorkerAlreadyAtCompany:
            flash("Mitglied ist bereits in diesem Betrieb beschäftigt.")
        return redirect(url_for("main_company.arbeit"))

    workers_list = list_workers(company.id)
    return template_renderer.render_template(
        "company/work.html", context=dict(workers_list=workers_list.workers)
    )


@CompanyRoute("/company/query_plans", methods=["GET", "POST"])
def query_plans(
    query_plans: use_cases.QueryPlans,
    controller: QueryPlansController,
    template_renderer: UserTemplateRenderer,
):
    presenter = QueryPlansPresenter(CompanyUrlIndex(), CompanyUrlIndex())
    template_name = "company/query_plans.html"
    search_form = PlanSearchForm(request.form)
    view = QueryPlansView(
        search_form,
        query_plans,
        presenter,
        controller,
        template_name,
        template_renderer,
    )
    if request.method == "POST":
        return view.respond_to_post()
    else:
        return view.respond_to_get()


@CompanyRoute("/company/query_companies", methods=["GET", "POST"])
def query_companies(
    query_companies: use_cases.QueryCompanies,
    controller: QueryCompaniesController,
    template_renderer: UserTemplateRenderer,
):
    presenter = QueryCompaniesPresenter()
    template_name = "company/query_companies.html"
    search_form = CompanySearchForm(request.form)
    view = QueryCompaniesView(
        search_form,
        query_companies,
        presenter,
        controller,
        template_name,
        template_renderer,
    )
    if request.method == "POST":
        return view.respond_to_post()
    else:
        return view.respond_to_get()


@CompanyRoute("/company/kaeufe")
def my_purchases(
    query_purchases: use_cases.QueryPurchases,
    company_repository: CompanyRepository,
    template_renderer: UserTemplateRenderer,
):
    company = company_repository.get_by_id(UUID(current_user.id))
    assert company is not None
    purchases = list(query_purchases(company))
    return template_renderer.render_template(
        "company/my_purchases.html", context=dict(purchases=purchases)
    )


@CompanyRoute("/company/create_draft_from_expired_plan", methods=["GET", "POST"])
@commit_changes
def create_draft_from_expired_plan(
    create_draft: CreatePlanDraft,
    get_plan_summary: GetPlanSummary,
    get_prefilled_draft_data_presenter: GetPrefilledDraftDataPresenter,
    controller: PrefilledDraftDataController,
    template_renderer: UserTemplateRenderer,
):
    expired_plan_id: Optional[str] = request.args.get("expired_plan_id")
    expired_plan_uuid: Optional[UUID] = (
        UUID(expired_plan_id) if expired_plan_id else None
    )

    if request.method == "POST":
        draft_form = CreateDraftForm(request.form)
        use_case_request = controller.import_form_data(
            UUID(current_user.id), draft_form
        )

        button = request.form["action"]
        if button == "save_draft":
            create_draft(use_case_request)
            return redirect(url_for("main_company.my_drafts"))
        elif button == "file_draft":
            response = create_draft(use_case_request)
            return redirect(
                url_for(
                    "main_company.create_plan",
                    draft_uuid=response.draft_id,
                    expired_plan_uuid=expired_plan_uuid,
                )
            )

    plan_summary = get_plan_summary(expired_plan_uuid) if expired_plan_uuid else None
    prefilled_draft_data = (
        get_prefilled_draft_data_presenter.present(plan_summary, from_expired_plan=True)
        if plan_summary
        else None
    )
    return template_renderer.render_template(
        "company/create_draft.html", context=dict(prefilled=prefilled_draft_data)
    )


@CompanyRoute("/company/create_draft", methods=["GET", "POST"])
@commit_changes
def create_draft(
    create_draft: CreatePlanDraft,
    get_draft_summary: GetDraftSummary,
    get_prefilled_draft_data_presenter: GetPrefilledDraftDataPresenter,
    controller: PrefilledDraftDataController,
    template_renderer: UserTemplateRenderer,
):
    saved_draft_id: Optional[str] = request.args.get("saved_draft_id")
    saved_draft_uuid: Optional[UUID] = UUID(saved_draft_id) if saved_draft_id else None

    if request.method == "POST":
        draft_form = CreateDraftForm(request.form)
        use_case_request = controller.import_form_data(
            UUID(current_user.id), draft_form
        )

        button = request.form["action"]
        if button == "save_draft":
            create_draft(use_case_request)
            return redirect(url_for("main_company.my_drafts"))
        elif button == "file_draft":
            response = create_draft(use_case_request)
            return redirect(
                url_for(
                    "main_company.create_plan",
                    draft_uuid=response.draft_id,
                    expired_plan_uuid=None,
                )
            )

    draft_summary = get_draft_summary(saved_draft_uuid) if saved_draft_uuid else None
    prefilled_draft_data = (
        get_prefilled_draft_data_presenter.present(
            draft_summary, from_expired_plan=False
        )
        if draft_summary
        else None
    )
    return template_renderer.render_template(
        "company/create_draft.html", context=dict(prefilled=prefilled_draft_data)
    )


@CompanyRoute("/company/create_plan", methods=["GET", "POST"])
@commit_changes
def create_plan(
    seek_approval: use_cases.SeekApproval,
    activate_plan_and_grant_credit: use_cases.ActivatePlanAndGrantCredit,
    template_renderer: UserTemplateRenderer,
):
    draft_uuid: UUID = UUID(request.args.get("draft_uuid"))
    expired_plan_optional = request.args.get("expired_plan_uuid")
    expired_plan_uuid: Optional[UUID] = (
        UUID(expired_plan_optional.strip())
        if expired_plan_optional is not None
        else None
    )

    approval_response = seek_approval(draft_uuid, expired_plan_uuid)

    if approval_response.is_approved:
        flash("Plan erfolgreich erstellt und genehmigt.", "is-success")
        activate_plan_and_grant_credit(approval_response.new_plan_id)
        flash(
            "Plan wurde aktiviert. Kredite für Produktionskosten wurden bereits gewährt, Kosten für Arbeit werden täglich ausgezahlt.",
            "is-success",
        )
    else:
        flash(f"Plan nicht genehmigt. Grund:\n{approval_response.reason}", "is-danger")

    return template_renderer.render_template("/company/create_plan_response.html")


@CompanyRoute("/company/my_drafts", methods=["GET"])
def my_drafts(
    list_drafts: use_cases.ListDraftsOfCompany,
    list_drafts_presenter: ListDraftsPresenter,
    template_renderer: UserTemplateRenderer,
):
    response = list_drafts(UUID(current_user.id))
    view_model = list_drafts_presenter.present(response)
    return template_renderer.render_template(
        "company/my_drafts.html", context=view_model.to_dict()
    )


@CompanyRoute("/company/my_plans", methods=["GET"])
def my_plans(
    show_my_plans_use_case: ShowMyPlansUseCase,
    template_renderer: UserTemplateRenderer,
):
    show_my_plans_presenter = ShowMyPlansPresenter(CompanyUrlIndex(), CompanyUrlIndex())
    request = ShowMyPlansRequest(company_id=UUID(current_user.id))
    response = show_my_plans_use_case(request)
    view_model = show_my_plans_presenter.present(response)

    return template_renderer.render_template(
        "company/my_plans.html",
        context=view_model.to_dict(),
    )


@CompanyRoute("/company/toggle_availability/<uuid:plan_id>", methods=["GET"])
@commit_changes
def toggle_availability(plan_id: UUID, toggle_availability: ToggleProductAvailability):
    toggle_availability(UUID(current_user.id), plan_id)
    return redirect(url_for("main_company.my_plans"))


@CompanyRoute("/company/hide_plan/<uuid:plan_id>", methods=["GET", "POST"])
@commit_changes
def hide_plan(plan_id: UUID, hide_plan: HidePlan, presenter: HidePlanPresenter):
    response = hide_plan(plan_id)
    view_model = presenter.present(response)
    for notification in view_model.notifications:
        flash(notification)
    return redirect(url_for("main_company.my_plans"))


@CompanyRoute("/company/my_accounts")
def my_accounts(
    company_repository: CompanyRepository,
    get_transaction_infos: use_cases.GetTransactionInfos,
    account_repository: AccountRepository,
    template_renderer: UserTemplateRenderer,
):
    # We can assume current_user to be a LocalProxy object that
    # delegates to a Company since we did the `user_is_company` check
    # earlier.
    company = company_repository.object_from_orm(cast(Company, current_user))
    all_trans_infos = get_transaction_infos(company)
    my_balances = [
        account_repository.get_account_balance(account)
        for account in company.accounts()
    ]

    return template_renderer.render_template(
        "company/my_accounts.html",
        context=dict(
            my_balances=my_balances,
            all_transactions=all_trans_infos,
        ),
    )


@CompanyRoute("/company/transfer_to_worker", methods=["GET", "POST"])
@commit_changes
def transfer_to_worker(
    send_work_certificates_to_worker: SendWorkCertificatesToWorker,
    list_workers: ListWorkers,
    company_repository: CompanyRepository,
    member_repository: MemberRepository,
    template_renderer: UserTemplateRenderer,
):
    company = company_repository.get_by_id(UUID(current_user.id))
    assert company is not None

    if request.method == "POST":
        try:
            worker = member_repository.get_by_id(
                UUID(str(request.form["member_id"]).strip())
            )
            if worker is None:
                flash("Mitglied existiert nicht.", "is-danger")
            else:
                amount = Decimal(request.form["amount"])
                send_work_certificates_to_worker(
                    company,
                    worker,
                    amount,
                )
        except ValueError:
            flash("Bitte Mitarbeiter wählen!", "is-danger")
        except errors.WorkerNotAtCompany:
            flash("Mitglied ist nicht in diesem Betrieb beschäftigt.", "is-danger")
        else:
            flash("Erfolgreich überwiesen.", "is-success")

    workers_list = list_workers(company.id)
    return template_renderer.render_template(
        "company/transfer_to_worker.html",
        context=dict(workers_list=workers_list.workers),
    )


@CompanyRoute("/company/transfer_to_company", methods=["GET", "POST"])
@commit_changes
def transfer_to_company(
    pay_means_of_production: use_cases.PayMeansOfProduction,
    presenter: PayMeansOfProductionPresenter,
    template_renderer: UserTemplateRenderer,
):
    if request.method == "POST":
        use_case_request = use_cases.PayMeansOfProductionRequest(
            buyer=UUID(current_user.id),
            plan=UUID(str(request.form["plan_id"]).strip()),
            amount=int(request.form["amount"]),
            purpose=entities.PurposesOfPurchases.means_of_prod
            if request.form["category"] == "Produktionsmittel"
            else entities.PurposesOfPurchases.raw_materials,
        )
        use_case_response = pay_means_of_production(use_case_request)
        view_model = presenter.present(use_case_response)
        for notification in view_model.notifications:
            flash(notification)
    return template_renderer.render_template("company/transfer_to_company.html")


@CompanyRoute("/company/statistics")
def statistics(
    get_statistics: use_cases.GetStatistics,
    presenter: GetStatisticsPresenter,
    template_renderer: UserTemplateRenderer,
):
    use_case_response = get_statistics()
    view_model = presenter.present(use_case_response)
    return template_renderer.render_template(
        "company/statistics.html", context=dict(view_model=view_model)
    )


@CompanyRoute("/company/plan_summary/<uuid:plan_id>")
def plan_summary(
    plan_id: UUID,
    get_plan_summary: use_cases.GetPlanSummary,
    template_renderer: UserTemplateRenderer,
):
    presenter = GetPlanSummarySuccessPresenter(CompanyUrlIndex())
    use_case_response = get_plan_summary(plan_id)
    if isinstance(use_case_response, use_cases.PlanSummarySuccess):
        view_model = presenter.present(use_case_response)
        return template_renderer.render_template(
            "company/plan_summary.html", context=dict(view_model=view_model.to_dict())
        )
    else:
        return Http404View("company/404.html", template_renderer).get_response()


@CompanyRoute("/company/cooperation_summary/<uuid:coop_id>")
def coop_summary(
    coop_id: UUID,
    get_coop_summary: use_cases.GetCoopSummary,
    presenter: GetCoopSummarySuccessPresenter,
    template_renderer: UserTemplateRenderer,
):
    use_case_response = get_coop_summary(
        use_cases.GetCoopSummaryRequest(UUID(current_user.id), coop_id)
    )
    if isinstance(use_case_response, use_cases.GetCoopSummarySuccess):
        view_model = presenter.present(use_case_response)
        return template_renderer.render_template(
            "company/coop_summary.html", context=dict(view_model=view_model.to_dict())
        )
    else:
        return Http404View("company/404.html", template_renderer).get_response()


@CompanyRoute("/company/create_cooperation", methods=["GET", "POST"])
@commit_changes
def create_cooperation(
    create_cooperation: use_cases.CreateCooperation,
    presenter: CreateCooperationPresenter,
    template_renderer: UserTemplateRenderer,
):
    if request.method == "POST":
        name = request.form["name"]
        definition = request.form["definition"]
        use_case_request = use_cases.CreateCooperationRequest(
            UUID(current_user.id), name, definition
        )
        use_case_response = create_cooperation(use_case_request)
        view_model = presenter.present(use_case_response)
        return template_renderer.render_template(
            "company/create_cooperation.html", context=dict(view_model=view_model)
        )
    elif request.method == "GET":
        return template_renderer.render_template("company/create_cooperation.html")


@CompanyRoute("/company/request_cooperation", methods=["GET", "POST"])
@commit_changes
def request_cooperation(
    use_case: RequestCooperation,
    controller: RequestCooperationController,
    presenter: RequestCooperationPresenter,
    template_renderer: UserTemplateRenderer,
):
    http_404_view = Http404View("company/404.html", template_renderer)
    form = RequestCooperationForm(request.form)
    view = RequestCooperationView(
        form=form,
        request_cooperation=use_case,
        controller=controller,
        presenter=presenter,
        not_found_view=http_404_view,
        template_name="company/request_cooperation.html",
        template_renderer=template_renderer,
    )

    if request.method == "POST":
        return view.respond_to_post()

    elif request.method == "GET":
        return view.respond_to_get()


@CompanyRoute("/company/my_cooperations", methods=["GET", "POST"])
@commit_changes
def my_cooperations(
    template_renderer: UserTemplateRenderer,
<<<<<<< HEAD
=======
    presenter: ShowMyCooperationsPresenter,
>>>>>>> 5752156f
    list_coordinations: ListCoordinations,
    list_inbound_coop_requests: ListInboundCoopRequests,
    accept_cooperation: AcceptCooperation,
    list_outbound_coop_requests: ListOutboundCoopRequests,
):
    accept_cooperation_response: Optional[AcceptCooperationResponse]
    if request.method == "POST":
        if request.form["accept"]:
            coop_id, plan_id = [id.strip() for id in request.form["accept"].split(",")]
            accept_cooperation_response = accept_cooperation(
                AcceptCooperationRequest(
                    UUID(current_user.id), UUID(plan_id), UUID(coop_id)
                )
            )
    else:
        accept_cooperation_response = None

    list_coord_response = list_coordinations(
        ListCoordinationsRequest(UUID(current_user.id))
    )
    list_inbound_coop_requests_response = list_inbound_coop_requests(
        ListInboundCoopRequestsRequest(UUID(current_user.id))
    )
    list_outbound_coop_requests_response = list_outbound_coop_requests(
        ListOutboundCoopRequestsRequest(UUID(current_user.id))
    )

<<<<<<< HEAD
    presenter = ShowMyCooperationsPresenter(CompanyUrlIndex())
=======
>>>>>>> 5752156f
    view_model = presenter.present(
        list_coord_response,
        list_inbound_coop_requests_response,
        accept_cooperation_response,
        list_outbound_coop_requests_response,
    )
    return template_renderer.render_template(
        "company/my_cooperations.html", context=view_model.to_dict()
    )


@CompanyRoute("/company/hilfe")
@login_required
def hilfe(template_renderer: UserTemplateRenderer):
    return template_renderer.render_template("company/help.html")


@CompanyRoute("/company/messages")
def list_messages(
    template_renderer: UserTemplateRenderer,
    controller: ListMessagesController,
    use_case: ListMessages,
) -> Response:
    http_404_view = Http404View("company/404.html", template_renderer)
    presenter = ListMessagesPresenter(CompanyUrlIndex())
    view = ListMessagesView(
        template_renderer=template_renderer,
        presenter=presenter,
        controller=controller,
        list_messages=use_case,
        not_found_view=http_404_view,
        template_name="company/list_messages.html",
    )
    return view.respond_to_get()


@CompanyRoute("/company/messages/<uuid:message_id>")
@commit_changes
def read_message(
    message_id: UUID,
    read_message: ReadMessage,
    controller: ReadMessageController,
    presenter: ReadMessagePresenter,
    template_renderer: UserTemplateRenderer,
) -> Response:
    http_404_view = Http404View("company/404.html", template_renderer)
    view = ReadMessageView(
        read_message,
        controller,
        presenter,
        template_renderer,
        template_name="company/read_message.html",
        http_404_view=http_404_view,
    )
    return view.respond_to_get(message_id)<|MERGE_RESOLUTION|>--- conflicted
+++ resolved
@@ -21,10 +21,7 @@
     ListMessages,
     ListOutboundCoopRequests,
     ListOutboundCoopRequestsRequest,
-<<<<<<< HEAD
-=======
     ListWorkers,
->>>>>>> 5752156f
     ReadMessage,
     RequestCooperation,
     SendWorkCertificatesToWorker,
@@ -32,10 +29,7 @@
 )
 from arbeitszeit.use_cases.show_my_plans import ShowMyPlansRequest, ShowMyPlansUseCase
 from arbeitszeit_web.create_cooperation import CreateCooperationPresenter
-<<<<<<< HEAD
 from arbeitszeit_web.get_coop_summary import GetCoopSummarySuccessPresenter
-=======
->>>>>>> 5752156f
 from arbeitszeit_web.get_plan_summary import GetPlanSummarySuccessPresenter
 from arbeitszeit_web.get_prefilled_draft_data import (
     GetPrefilledDraftDataPresenter,
@@ -552,10 +546,6 @@
 @commit_changes
 def my_cooperations(
     template_renderer: UserTemplateRenderer,
-<<<<<<< HEAD
-=======
-    presenter: ShowMyCooperationsPresenter,
->>>>>>> 5752156f
     list_coordinations: ListCoordinations,
     list_inbound_coop_requests: ListInboundCoopRequests,
     accept_cooperation: AcceptCooperation,
@@ -583,10 +573,7 @@
         ListOutboundCoopRequestsRequest(UUID(current_user.id))
     )
 
-<<<<<<< HEAD
     presenter = ShowMyCooperationsPresenter(CompanyUrlIndex())
-=======
->>>>>>> 5752156f
     view_model = presenter.present(
         list_coord_response,
         list_inbound_coop_requests_response,

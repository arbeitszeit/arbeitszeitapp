from decimal import Decimal
from typing import Optional
from uuid import UUID

from flask import Blueprint, flash, redirect, render_template, request, session, url_for
from flask_login import current_user, login_required

from arbeitszeit import entities, errors, use_cases
<<<<<<< HEAD
from arbeitszeit.use_cases import CreateOffer, CreatePlan, Offer, PlanProposal
from project import database
=======
from arbeitszeit.datetime_service import DatetimeService
from project import database, error
>>>>>>> d66defee
from project.database import (
    AccountingRepository,
    CompanyRepository,
    CompanyWorkerRepository,
    MemberRepository,
    PlanRepository,
    ProductOfferRepository,
    with_injection,
)
from project.forms import ProductSearchForm
from project.models import Company, Plan

main_company = Blueprint(
    "main_company", __name__, template_folder="templates", static_folder="static"
)


def user_is_company():
    return True if session["user_type"] == "company" else False


@main_company.route("/company/profile")
@login_required
@with_injection
def profile(
    company_repository: CompanyRepository,
    company_worker_repository: CompanyWorkerRepository,
):
    if not user_is_company():
        return redirect(url_for("auth.zurueck"))

    company = company_repository.get_by_id(current_user.id)
    worker = company_worker_repository.get_company_workers(company)
    if worker:
        having_workers = True
    else:
        having_workers = False
    return render_template("company/profile.html", having_workers=having_workers)


@main_company.route("/company/work", methods=["GET", "POST"])
@login_required
@with_injection
def arbeit(
    company_repository: CompanyRepository,
    member_repository: MemberRepository,
    company_worker_repository: CompanyWorkerRepository,
):
    """shows workers and add workers to company."""
    if not user_is_company():
        return redirect(url_for("auth.zurueck"))

    if request.method == "POST":  # add worker to company
        company = company_repository.get_by_id(current_user.id)
        member = member_repository.get_member_by_id(request.form["member"])
        try:
            use_cases.add_worker_to_company(
                company_worker_repository,
                company,
                member,
            )
        except errors.WorkerAlreadyAtCompany:
            flash("Mitglied ist bereits in diesem Betrieb beschäftigt.")
        database.commit_changes()
        return redirect(url_for("main_company.arbeit"))
    elif request.method == "GET":
        workers_list = company_worker_repository.get_company_workers(
            company_repository.get_by_id(current_user.id)
        )
        return render_template("company/work.html", workers_list=workers_list)


@main_company.route("/company/suchen", methods=["GET", "POST"])
@login_required
@with_injection
def suchen(query_products: use_cases.QueryProducts):
    """search products in catalog."""
    if not user_is_company():
        return redirect(url_for("auth.zurueck"))

    search_form = ProductSearchForm(request.form)
    query: Optional[str] = None
    product_filter = use_cases.ProductFilter.by_name

    if request.method == "POST":
        query = search_form.data["search"] or None
        search_field = search_form.data["select"]  # Name, Beschr., Kategorie
        if search_field == "Name":
            product_filter = use_cases.ProductFilter.by_name
        elif search_field == "Beschreibung":
            product_filter = use_cases.ProductFilter.by_description
    results = list(query_products(query, product_filter))

    if not results:
        flash("Keine Ergebnisse!")
    return render_template("company/search.html", form=search_form, results=results)


@main_company.route("/company/buy/<uuid:id>", methods=["GET", "POST"])
@login_required
@with_injection
def buy(
    id: UUID,
    purchase_product: use_cases.PurchaseProduct,
    product_offer_repository: ProductOfferRepository,
    company_repository: CompanyRepository,
):
    if not user_is_company():
        return redirect(url_for("auth.zurueck"))

    product_offer = product_offer_repository.get_by_id(id=id)
    buyer = company_repository.get_by_id(current_user.id)

    if request.method == "POST":  # if company buys
        purpose = (
            entities.PurposesOfPurchases.means_of_prod
            if request.form["category"] == "Produktionsmittel"
            else entities.PurposesOfPurchases.raw_materials
        )
        amount = int(request.form["amount"])
        try:
            purchase_product(
                product_offer,
                amount,
                purpose,
                buyer,
            )
            database.commit_changes()
            flash(f"Kauf von '{amount}'x '{product_offer.name}' erfolgreich!")
            return redirect("/company/suchen")
        except (errors.CompanyCantBuyPublicServices):
            flash(
                "Kauf nicht erfolgreich. Betriebe können keine öffentlichen Dienstleistungen oder Produkte erwerben."
            )
            return redirect("/company/suchen")

    return render_template("company/buy.html", offer=product_offer)


@main_company.route("/company/kaeufe")
@login_required
@with_injection
def my_purchases(
    query_purchases: use_cases.QueryPurchases,
    company_repository: CompanyRepository,
):
    if not user_is_company():
        return redirect(url_for("auth.zurueck"))

    company = company_repository.get_by_id(current_user.id)
    purchases = list(query_purchases(company))
    return render_template("company/my_purchases.html", purchases=purchases)


@main_company.route("/company/create_plan", methods=["GET", "POST"])
@login_required
@with_injection
def create_plan(
    create_plan_from_proposal: CreatePlan,
    seek_approval: use_cases.SeekApproval,
    plan_repository: PlanRepository,
    social_accounting_repository: AccountingRepository,
    company_repository: CompanyRepository,
):
    if not user_is_company():
        return redirect(url_for("auth.zurueck"))

    original_plan_id: Optional[str] = request.args.get("original_plan_id")
    original_plan = (
        plan_repository.get_plan_by_id(UUID(original_plan_id))
        if original_plan_id
        else None
    )

    if request.method == "POST":  # Button "Plan erstellen"
        plan_data = dict(request.form)
        proposal = PlanProposal(
            costs=entities.ProductionCosts(
                labour_cost=Decimal(plan_data["costs_a"]),
                resource_cost=Decimal(plan_data["costs_r"]),
                means_cost=Decimal(plan_data["costs_p"]),
            ),
            product_name=plan_data["prd_name"],
            production_unit=plan_data["prd_unit"],
            production_amount=int(plan_data["prd_amount"]),
            description=plan_data["description"],
            timeframe_in_days=plan_data["timeframe"],
            is_public_service=True
            if plan_data["productive_or_public"] == "public"
            else False,
        )
        planner = company_repository.get_by_id(current_user.id)
        new_plan = create_plan_from_proposal(planner, proposal)
        is_approved = seek_approval(new_plan, original_plan)
        database.commit_changes()

        if is_approved:
            flash("Plan erfolgreich erstellt und genehmigt. Kredit wurde gewährt.")
            return redirect("/company/my_plans")
        else:
            flash(f"Plan nicht genehmigt. Grund:\n{new_plan.approval_reason}")
            return redirect(
                url_for("main_company.create_plan", original_plan_id=original_plan_id)
            )

    return render_template("company/create_plan.html", original_plan=original_plan)


@main_company.route("/company/my_plans", methods=["GET", "POST"])
@login_required
@with_injection
def my_plans(
    plan_repository: PlanRepository,
    calculate_expiration: use_cases.CalculatePlanExpirationAndCheckIfExpired,
):
    if not user_is_company():
        return redirect(url_for("auth.zurueck"))

    plans_approved = [
        plan_repository.object_from_orm(plan)
        for plan in current_user.plans.filter_by(
            approved=True,
        ).all()
    ]

    for plan in plans_approved:
        calculate_expiration(plan)
    database.commit_changes()

    plans_expired = [plan for plan in plans_approved if plan.expired]
    plans_not_expired = [plan for plan in plans_approved if not plan.expired]

    return render_template(
        "company/my_plans.html",
        plans=plans_not_expired,
        plans_expired=plans_expired,
    )


@main_company.route("/company/create_offer/<uuid:plan_id>", methods=["GET", "POST"])
@login_required
@with_injection
def create_offer(plan_id: UUID, create_offer: CreateOffer):
    if not user_is_company():
        return redirect(url_for("auth.zurueck"))

    if request.method == "POST":  # create offer
        name = request.form["name"]
        description = request.form["description"]
        prd_amount = int(request.form["prd_amount"])

        offer = Offer(
            name=name,
            description=description,
            plan_id=plan_id,
            amount_available=prd_amount,
        )
        create_offer(offer)
        return render_template("company/create_offer_in_app.html", offer=offer)

    plan = Plan.query.filter_by(id=str(plan_id)).first()
    return render_template("company/create_offer.html", plan=plan)


@main_company.route("/company/my_accounts")
@login_required
@with_injection
def my_accounts(
    company_repository: CompanyRepository,
    get_transaction_infos: use_cases.GetTransactionInfos,
):
    if not user_is_company():
        return redirect(url_for("auth.zurueck"))

    company = company_repository.object_from_orm(current_user)
    all_trans_infos = get_transaction_infos(company)
    my_balances = [account.balance for account in company.accounts()]

    return render_template(
        "company/my_accounts.html",
        my_balances=my_balances,
        all_transactions=all_trans_infos,
    )


@main_company.route("/company/transfer_to_worker", methods=["GET", "POST"])
@login_required
@with_injection
def transfer_to_worker(
    send_work_certificates_to_worker: use_cases.SendWorkCertificatesToWorker,
    company_repository: CompanyRepository,
    member_repository: MemberRepository,
):
    if not user_is_company():
        return redirect(url_for("auth.zurueck"))

    if request.method == "POST":
        company = company_repository.get_by_id(current_user.id)
        try:
            worker = member_repository.get_member_by_id(request.form["member_id"])
        except error.MemberNotFound:
            flash("Mitglied existiert nicht.")
            redirect(url_for("main_company.transfer_to_work"))
        amount = Decimal(request.form["amount"])

        try:
            send_work_certificates_to_worker(
                company,
                worker,
                amount,
            )
            database.commit_changes()
            flash("Erfolgreich überwiesen.")
        except errors.WorkerNotAtCompany:
            flash("Mitglied ist nicht in diesem Betrieb beschäftigt.")

    return render_template("company/transfer_to_worker.html")


@main_company.route("/company/transfer_to_company", methods=["GET", "POST"])
@login_required
@with_injection
def transfer_to_company(
    pay_means_of_production: use_cases.PayMeansOfProduction,
    company_repository: CompanyRepository,
    plan_repository: PlanRepository,
):
    if not user_is_company():
        return redirect(url_for("auth.zurueck"))

    if request.method == "POST":
        sender = company_repository.get_by_id(current_user.id)
<<<<<<< HEAD
        plan = plan_repository.get_plan_by_id(request.form["plan_id"])
        receiver = company_repository.get_by_id(request.form["company_id"])
=======
        try:
            plan = plan_repository.get_by_id(request.form["plan_id"])
        except error.PlanNotFound:
            flash("Plan existiert nicht.")
            return redirect(url_for("main_company.transfer_to_company"))
        try:
            receiver = company_repository.get_by_id(request.form["company_id"])
        except error.CompanyNotFound:
            flash("Betrieb existiert nicht.")
            return redirect(url_for("main_company.transfer_to_company"))
>>>>>>> d66defee
        pieces = int(request.form["amount"])
        purpose = (
            entities.PurposesOfPurchases.means_of_prod
            if request.form["category"] == "Produktionsmittel"
            else entities.PurposesOfPurchases.raw_materials
        )
        try:
            pay_means_of_production(
                sender,
                receiver,
                plan,
                pieces,
                purpose,
            )
            database.commit_changes()
            flash("Erfolgreich bezahlt.")
        except errors.CompanyIsNotPlanner:
            flash("Der angegebene Plan gehört nicht zum angegebenen Betrieb.")
        except errors.CompanyCantBuyPublicServices:
            flash(
                "Bezahlung nicht erfolgreich. Betriebe können keine öffentlichen Dienstleistungen oder Produkte erwerben."
            )

    return render_template("company/transfer_to_company.html")


@main_company.route("/company/my_offers")
@login_required
@with_injection
def my_offers(offer_repository: ProductOfferRepository):
    if not user_is_company():
        return redirect(url_for("auth.zurueck"))

    my_company = Company.query.filter_by(id=current_user.id).first()
    my_plans = my_company.plans.all()
    my_offers = []
    for plan in my_plans:
        active_offers = plan.offers.filter_by(active=True).all()
        for offer in active_offers:
            my_offers.append(offer)
    my_offers = [offer_repository.object_from_orm(offer) for offer in my_offers]

    return render_template("company/my_offers.html", offers=my_offers)


@main_company.route("/company/delete_offer", methods=["GET", "POST"])
@login_required
@with_injection
def delete_offer(
    product_offer_repository: ProductOfferRepository,
):
    if not user_is_company():
        return redirect(url_for("auth.zurueck"))

    offer_id = request.args.get("id")
    assert offer_id
    product_offer = product_offer_repository.get_by_id(offer_id)
    if request.method == "POST":
        use_cases.deactivate_offer(product_offer)
        database.commit_changes()
        flash("Löschen des Angebots erfolgreich.")
        return redirect(url_for("main_company.my_offers"))

    return render_template("company/delete_offer.html", offer=product_offer)


@main_company.route("/company/cooperate", methods=["GET", "POST"])
@login_required
def cooperate():
    # under construction
    pass
    return render_template("company/cooperate.html")


@main_company.route("/company/hilfe")
@login_required
def hilfe():
    if not user_is_company():
        return redirect(url_for("auth.zurueck"))

    return render_template("company/help.html")<|MERGE_RESOLUTION|>--- conflicted
+++ resolved
@@ -6,13 +6,9 @@
 from flask_login import current_user, login_required
 
 from arbeitszeit import entities, errors, use_cases
-<<<<<<< HEAD
+from arbeitszeit.datetime_service import DatetimeService
 from arbeitszeit.use_cases import CreateOffer, CreatePlan, Offer, PlanProposal
-from project import database
-=======
-from arbeitszeit.datetime_service import DatetimeService
 from project import database, error
->>>>>>> d66defee
 from project.database import (
     AccountingRepository,
     CompanyRepository,
@@ -345,12 +341,8 @@
 
     if request.method == "POST":
         sender = company_repository.get_by_id(current_user.id)
-<<<<<<< HEAD
-        plan = plan_repository.get_plan_by_id(request.form["plan_id"])
-        receiver = company_repository.get_by_id(request.form["company_id"])
-=======
-        try:
-            plan = plan_repository.get_by_id(request.form["plan_id"])
+        try:
+            plan = plan_repository.get_plan_by_id(request.form["plan_id"])
         except error.PlanNotFound:
             flash("Plan existiert nicht.")
             return redirect(url_for("main_company.transfer_to_company"))
@@ -359,7 +351,6 @@
         except error.CompanyNotFound:
             flash("Betrieb existiert nicht.")
             return redirect(url_for("main_company.transfer_to_company"))
->>>>>>> d66defee
         pieces = int(request.form["amount"])
         purpose = (
             entities.PurposesOfPurchases.means_of_prod

{% macro start_hilfe() %}

<div class="hero-body">
  <div class="container has-text-centered">
    <h1 class="title">Was ist das hier?</h1>
    <div class="block content has-text-left">
      <ul>
        <li>Dies ist eine Plattform für solidarisches Wirtschaften.</li>
        <li>
          Produkte und Dienstleistungen werden ausgetauscht, wobei die
          gemeinsame „Währung“ die Arbeitszeit ist.
        </li>
        <li>
          ArbeiterInnen bekommen für geleistete Arbeit Arbeitszeitgeld, mit dem
          sie Produkte erwerben können.
        </li>
        <li>
          Produkte kosten soviel Arbeitszeit, wie sie zur Herstellung benötigen.
        </li>
        <li>
          Die Plattform richtet sich an Kollektivbetriebe, Genossenschaften und
          sonstige Betriebe und Einzelpersonen, die eine Alternative zu
          kapitalistischem Markt, Privateigentum an Produktionsmitteln und Geld
          suchen.
        </li>
      </ul>
    </div>

    <h1 class="title">Was muss ich als ArbeiterIn tun?</h1>

    <div class="block content has-text-left">
      <ul>
        <li>
          Als ArbeiterIn brauchst du nur einen „Nutzer-Account“. Auf diesen
          Account wird dir vom Betrieb das Arbeitszeitgeld überwiesen und du
          kannst Produkte auf dem gemeinsamen Marktplatz suchen und erwerben.
        </li>
      </ul>
    </div>

    <h1 class="title">Was muss ich als Betrieb/Kollektiv tun?</h1>

    <div class="block content has-text-left">
      <ol>
        <li>Stelle dich und deinen Betrieb beim Plenum vor.</li>
        <li>Registriere in der App einen „Betriebe-Account“.</li>
        <li>
          Veröffentliche in der App einen Plan für jedes Produkt, das du
          anbieten möchtest. In diesem Plan musst du angeben, wie viel
          Arbeitszeit die Herstellung dieses Produkts kostet.
        </li>
        <li>
          Du erhältst Arbeitszeit-Guthaben, um die Beschäftigten zu bezahlen und
          ein Konto, um Produktionsmittel von anderen teilnehmenden Betrieben zu
          erwerben.
        </li>
        <li>
          Veröffentliche das Produkt auf unserem Marktplatz oder wo immer du
          willst (deine Kunden brauchen nur Arbeitszeitgeld auf ihrem Konto und
          den Link zum Produkt). Der „Preis“ des Produktes entspricht immer
          genau der im Plan angegebenen Arbeitszeit.
        </li>
      </ol>
    </div>

    <hr />

    <p class="title">FAQ</p>
    <div class="block content has-text-left">
      <ul>
        <li>xxx1?</li>
        <ul>
          <li>xxx</li>
        </ul>
        <li>xxx2?</li>
        <ul>
          <li>xxx</li>
        </ul>
      </ul>
    </div>
  </div>
</div>

{% endmacro %} {% macro query_products(form, view_model) %}
<div class="columns is-centered">
  <div class="column is-one-third">
<<<<<<< HEAD
    <h1 class="title">Produktsuche</h1>
=======
    <h1 class="title">
      Produktsuche
    </h1>
>>>>>>> 10f6f43d
    {% if view_model.notifications or form.errors %}
    <div class="box">
      {% for notification in view_model.notifications %}
      <div class="notification is-danger">{{ notification.text }}</div>
<<<<<<< HEAD
      {% endfor %} {% for field_name, field_errors in form.errors|dictsort if
      field_errors %} {% for error in field_errors %}
      <div class="notification is-danger">
        {{ form[field_name].label }} {{ error }}
      </div>
      {% endfor %} {% endfor %}
    </div>
    {% endif %}
    <form method="post">
      <input type="hidden" name="csrf_token" value="{{ csrf_token() }}" />
      <div class="field">
        <div class="control">
          <div class="select is-large is-fullwidth">{{ form.select }}</div>
=======
      {% endfor %}
      {% for field_name, field_errors in form.errors|dictsort if field_errors %}
      {% for error in field_errors %}
      <div class="notification is-danger">{{ form[field_name].label }} {{ error }}</div>
      {% endfor %}
      {% endfor %}
    </div>
    {% endif %}
    <form method="post">
      <input type="hidden" name="csrf_token" value="{{ csrf_token() }}">
      <div class="field">
        <div class="control">
          <div class="select is-large is-fullwidth">
            {{ form.select }}
          </div>
>>>>>>> 10f6f43d
        </div>
        <p class="help">Suche in Name oder Beschreibung</p>
      </div>
      <div class="field">
<<<<<<< HEAD
        <div class="control">{{ form.search(class_="input is-large") }}</div>
=======
        <div class="control">
          {{ form.search(class_="input is-large") }}
        </div>
>>>>>>> 10f6f43d
      </div>
      <button class="button is-block is-primary is-large is-fullwidth">
        Suche
      </button>
    </form>
  </div>
</div>
{% if view_model.show_results %}
<<<<<<< HEAD
<h1 class="title">Ergebnisse</h1>
=======
<h1 class="title">
  Ergebnisse
</h1>
>>>>>>> 10f6f43d
<div class="table-container">
  <table class="table is-fullwidth">
    <thead>
      <tr>
        <th>Plan-ID</th>
        <th>Produktname</th>
        <th>Betrieb</th>
        <th>Beschreibung</th>
        <th>Stückpreis</th>
<<<<<<< HEAD
        <th>Öffentlicher Dienst</th>
=======
        <th>Public Service</th>
>>>>>>> 10f6f43d
        <th>Kontakt</th>
      </tr>
    </thead>
    <tbody>
      {% for column in view_model.results.rows %}
      <tr>
<<<<<<< HEAD
        <td>{{ column.plan_id }}</td>
=======
        <td><a href="{{ url_for(request.blueprint+'.plan_summary', plan_id=column.plan_id) }}">{{ column.plan_id }}</a>
        </td>
>>>>>>> 10f6f43d
        <td>{{ column.product_name }}</td>
        <td>{{ column.seller_name }}</td>
        <td>{{ column.product_description }}</td>
        <td>{{ column.price_per_unit }}</td>
        <td>{{ column.is_public_service }}</td>
        <td>
          <a href="{{ column.contact_email }}">
<<<<<<< HEAD
            <u
              ><span class="icon"><i class="far fa-envelope"></i></span
            ></u>
=======
            <u><span class="icon"><i class="far fa-envelope"></i></span></u>
>>>>>>> 10f6f43d
          </a>
        </td>
      </tr>
      {% endfor %}
    </tbody>
  </table>
</div>
{% endif %} {% endmacro %} {% macro statistics(view_model) %}

<div class="columns is-centered">
  <div class="column is-half">
    <div class="content">
      <h1 class="title">Globale Statistiken</h1>
    </div>

    <br />

    <div class="level">
      <div class="level-left">
        <div class="level-item">
          <p class="has-text-weight-semibold">Registrierte Betriebe:</p>
        </div>
      </div>
      <div class="level-right">
        <div class="level-item">
          <p>{{ view_model.registered_companies_count }}</p>
        </div>
      </div>
    </div>
    <div class="level">
      <div class="level-left">
        <div class="level-item">
          <p class="has-text-weight-semibold">Registrierte ArbeiterInnen:</p>
        </div>
      </div>
      <div class="level-right">
        <div class="level-item">
          <p>{{ view_model.registered_members_count }}</p>
        </div>
      </div>
    </div>
    <br />
    <div class="level">
      <div class="level-left">
        <div class="level-item">
          <p class="has-text-weight-semibold">Aktive Pläne:</p>
        </div>
      </div>
      <div class="level-right">
        <div class="level-item">
          <p>{{ view_model.active_plans_count }}</p>
        </div>
      </div>
    </div>
    <div class="level">
      <div class="level-left">
        <div class="level-item">
          <p class="has-text-weight-semibold">Davon öffentliche Pläne:</p>
        </div>
      </div>
      <div class="level-right has-text-right-tablet">
        <div class="level-item">
          <p>{{ view_model.active_plans_public_count }}</p>
        </div>
      </div>
    </div>
    <div class="level">
      <div class="level-left">
        <div class="level-item">
          <p class="has-text-weight-semibold">Durchschnittliche Plandauer:</p>
        </div>
      </div>
      <div class="level-right has-text-right-tablet">
        <div class="level-item">
          <p>{{ view_model.average_timeframe_days }} Tage</p>
        </div>
      </div>
    </div>
    <br />
    <div class="level">
      <div class="level-left">
        <div class="level-item">
          <p class="has-text-weight-semibold">Produkte auf Marketplace:</p>
        </div>
      </div>
      <div class="level-right has-text-right-tablet">
        <div class="level-item">
          <p>{{ view_model.products_on_marketplace_count }}</p>
        </div>
      </div>
    </div>
    <br />
    <div class="level">
      <div class="level-left">
        <div class="level-item">
          <p class="has-text-weight-semibold">
            Aktuell geplante Arbeitsstunden:
          </p>
        </div>
      </div>
      <div class="level-right has-text-right-tablet">
        <div class="level-item">
          <p>{{ view_model.planned_work_hours }} Stunden</p>
        </div>
      </div>
    </div>
    <div class="level">
      <div class="level-left">
        <div class="level-item">
          <p class="has-text-weight-semibold">Aktuell geplante Rohstoffe:</p>
        </div>
      </div>
      <div class="level-right has-text-right-tablet">
        <div class="level-item">
          <p>{{ view_model.planned_resources_hours }} Stunden</p>
        </div>
      </div>
    </div>
    <div class="level">
      <div class="level-left">
        <div class="level-item">
          <p class="has-text-weight-semibold">
            Aktuell geplante Produktionsmittel:
          </p>
        </div>
      </div>
      <div class="level-right has-text-right-tablet">
        <div class="level-item">
          <p>{{ view_model.planned_means_hours }} Stunden</p>
        </div>
      </div>
    </div>
  </div>
</div>

{% endmacro %}


{% macro plan_summary(view_model) %}

<div class="columns is-centered">
  <div class="column is-half">
    <div class="content">
      <h1 class="title">
        Planinformationen
      </h1>
    </div>
    <br>
    {% for key in view_model %}
    <div class="level">
      <div class="level-left">
        <div class="level-item">
          <p class="has-text-weight-semibold">{{ view_model[key][0] }}</p>
        </div>
      </div>
      <div class="level-right">
        <div class="level-item">
          <p>{{ view_model[key][1] }}</p>
        </div>
      </div>
    </div>
    {% endfor %}

  </div>
</div>

{% endmacro %}<|MERGE_RESOLUTION|>--- conflicted
+++ resolved
@@ -84,32 +84,13 @@
 {% endmacro %} {% macro query_products(form, view_model) %}
 <div class="columns is-centered">
   <div class="column is-one-third">
-<<<<<<< HEAD
-    <h1 class="title">Produktsuche</h1>
-=======
     <h1 class="title">
       Produktsuche
     </h1>
->>>>>>> 10f6f43d
     {% if view_model.notifications or form.errors %}
     <div class="box">
       {% for notification in view_model.notifications %}
       <div class="notification is-danger">{{ notification.text }}</div>
-<<<<<<< HEAD
-      {% endfor %} {% for field_name, field_errors in form.errors|dictsort if
-      field_errors %} {% for error in field_errors %}
-      <div class="notification is-danger">
-        {{ form[field_name].label }} {{ error }}
-      </div>
-      {% endfor %} {% endfor %}
-    </div>
-    {% endif %}
-    <form method="post">
-      <input type="hidden" name="csrf_token" value="{{ csrf_token() }}" />
-      <div class="field">
-        <div class="control">
-          <div class="select is-large is-fullwidth">{{ form.select }}</div>
-=======
       {% endfor %}
       {% for field_name, field_errors in form.errors|dictsort if field_errors %}
       {% for error in field_errors %}
@@ -125,18 +106,13 @@
           <div class="select is-large is-fullwidth">
             {{ form.select }}
           </div>
->>>>>>> 10f6f43d
         </div>
         <p class="help">Suche in Name oder Beschreibung</p>
       </div>
       <div class="field">
-<<<<<<< HEAD
-        <div class="control">{{ form.search(class_="input is-large") }}</div>
-=======
         <div class="control">
           {{ form.search(class_="input is-large") }}
         </div>
->>>>>>> 10f6f43d
       </div>
       <button class="button is-block is-primary is-large is-fullwidth">
         Suche
@@ -145,13 +121,9 @@
   </div>
 </div>
 {% if view_model.show_results %}
-<<<<<<< HEAD
-<h1 class="title">Ergebnisse</h1>
-=======
 <h1 class="title">
   Ergebnisse
 </h1>
->>>>>>> 10f6f43d
 <div class="table-container">
   <table class="table is-fullwidth">
     <thead>
@@ -161,23 +133,15 @@
         <th>Betrieb</th>
         <th>Beschreibung</th>
         <th>Stückpreis</th>
-<<<<<<< HEAD
-        <th>Öffentlicher Dienst</th>
-=======
         <th>Public Service</th>
->>>>>>> 10f6f43d
         <th>Kontakt</th>
       </tr>
     </thead>
     <tbody>
       {% for column in view_model.results.rows %}
       <tr>
-<<<<<<< HEAD
-        <td>{{ column.plan_id }}</td>
-=======
         <td><a href="{{ url_for(request.blueprint+'.plan_summary', plan_id=column.plan_id) }}">{{ column.plan_id }}</a>
         </td>
->>>>>>> 10f6f43d
         <td>{{ column.product_name }}</td>
         <td>{{ column.seller_name }}</td>
         <td>{{ column.product_description }}</td>
@@ -185,13 +149,7 @@
         <td>{{ column.is_public_service }}</td>
         <td>
           <a href="{{ column.contact_email }}">
-<<<<<<< HEAD
-            <u
-              ><span class="icon"><i class="far fa-envelope"></i></span
-            ></u>
-=======
             <u><span class="icon"><i class="far fa-envelope"></i></span></u>
->>>>>>> 10f6f43d
           </a>
         </td>
       </tr>

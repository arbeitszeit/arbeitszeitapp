--- conflicted
+++ resolved
@@ -131,14 +131,8 @@
                 <td>{{ column.product_name }}</td>
                 <td>{{ column.seller_name }}</td>
                 <td>{{ column.product_description }}</td>
-<<<<<<< HEAD
-                <td>{{ column.price_per_unit }} Std.
-                </td>
+                <td>{{ column.price_per_unit }}</td>
                 <td>{{ column.type_of_plan }}</td>
-=======
-                <td>{{ column.price_per_unit }}</td>
-                <td>{{ column.is_public_service }}</td>
->>>>>>> 4989aa62
                 <td>
                     <a href="{{ column.contact_email }}">
                         <u><span class="icon"><i class="far fa-envelope"></i></span></u>

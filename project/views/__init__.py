--- conflicted
+++ resolved
@@ -1,20 +1,14 @@
 from .http_404_view import Http404View
-<<<<<<< HEAD
 from .invite_worker_to_company import InviteWorkerToCompanyView
-=======
 from .list_messages_view import ListMessagesView
->>>>>>> 4bba3569
 from .pay_consumer_product import PayConsumerProductView
 from .query_companies import QueryCompaniesView
 from .query_plans import QueryPlansView
 
 __all__ = [
     "Http404View",
-<<<<<<< HEAD
     "InviteWorkerToCompanyView",
-=======
     "ListMessagesView",
->>>>>>> 4bba3569
     "PayConsumerProductView",
     "QueryCompaniesView",
     "QueryPlansView",

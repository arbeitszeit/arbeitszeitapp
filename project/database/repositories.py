--- conflicted
+++ resolved
@@ -314,20 +314,10 @@
     product_offer_repository: ProductOfferRepository
     db: SQLAlchemy
 
-<<<<<<< HEAD
     def object_to_orm(self, purchase: entities.Purchase) -> Purchase:
-        product_offer = self.product_offer_repository.object_to_orm(
-            purchase.product_offer
-        )
         return Purchase(
             purchase_date=purchase.purchase_date,
-            angebot=str(product_offer.id),
-=======
-    def object_to_orm(self, purchase: entities.Purchase) -> Kaeufe:
-        return Kaeufe(
-            kauf_date=purchase.purchase_date,
             plan_id=str(purchase.plan.id),
->>>>>>> fbac70fb
             type_member=isinstance(purchase.buyer, entities.Member),
             company=(
                 self.company_repository.object_to_orm(purchase.buyer).id
@@ -344,18 +334,11 @@
             purpose=purchase.purpose.value,
         )
 
-<<<<<<< HEAD
     def object_from_orm(self, purchase: Purchase) -> entities.Purchase:
+        plan = self.plan_repository.get_plan_by_id(purchase.plan_id)
         return entities.Purchase(
             purchase_date=purchase.purchase_date,
-            product_offer=self.product_offer_repository.get_by_id(purchase.angebot),
-=======
-    def object_from_orm(self, purchase: Kaeufe) -> entities.Purchase:
-        plan = self.plan_repository.get_plan_by_id(purchase.plan_id)
-        return entities.Purchase(
-            purchase_date=purchase.kauf_date,
             plan=plan,
->>>>>>> fbac70fb
             buyer=self.member_repository.get_member_by_id(purchase.member)
             if purchase.type_member
             else self.company_repository.get_by_id(purchase.company),
